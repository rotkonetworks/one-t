// The MIT License (MIT)
// Copyright © 2021 Aukbit Ltd.
//
// Permission is hereby granted, free of charge, to any person obtaining a copy
// of this software and associated documentation files (the "Software"), to deal
// in the Software without restriction, including without limitation the rights
// to use, copy, modify, merge, publish, distribute, sublicense, and/or sell
// copies of the Software, and to permit persons to whom the Software is
// furnished to do so, subject to the following conditions:
//
// The above copyright notice and this permission notice shall be included in all
// copies or substantial portions of the Software.
//
// THE SOFTWARE IS PROVIDED "AS IS", WITHOUT WARRANTY OF ANY KIND, EXPRESS OR
// IMPLIED, INCLUDING BUT NOT LIMITED TO THE WARRANTIES OF MERCHANTABILITY,
// FITNESS FOR A PARTICULAR PURPOSE AND NONINFRINGEMENT. IN NO EVENT SHALL THE
// AUTHORS OR COPYRIGHT HOLDERS BE LIABLE FOR ANY CLAIM, DAMAGES OR OTHER
// LIABILITY, WHETHER IN AN ACTION OF CONTRACT, TORT OR OTHERWISE, ARISING FROM,
// OUT OF OR IN CONNECTION WITH THE SOFTWARE OR THE USE OR OTHER DEALINGS IN THE
// SOFTWARE.
use crate::cache::{CacheKey, Index, Verbosity};
use crate::config::CONFIG;
use crate::errors::{CacheError, OnetError};
use crate::matrix::FileInfo;
use crate::onet::{
    get_account_id_from_storage_key, get_from_seed, get_latest_block_number_processed,
    get_subscribers, get_subscribers_by_epoch, try_fetch_stashes_from_remote_url,
    write_latest_block_number_processed, Onet, ReportType, EPOCH_FILENAME,
};
use crate::records::{
    AuthorityIndex, AuthorityRecord, BlockNumber, EpochIndex, EpochKey, EraIndex, Identity,
    NetworkSessionStats, ParaId, ParaRecord, ParaStats, ParachainRecord, Points, Records,
    SessionStats, Subscribers, SubsetStats, ValidatorProfileRecord,
};
use crate::report::{
    group_by_points, position, Callout, Metadata, Network, RawData, RawDataGroup, RawDataPara,
    RawDataParachains, RawDataRank, Report, Subset, Validator, Validators,
};
use crate::{
    pools,
    pools::{
        nomination_pool_account, Account, AccountType, ActiveNominee, Pool, PoolNominees,
        PoolStats, Roles,
    },
};
use async_recursion::async_recursion;
use futures::StreamExt;
use log::{debug, error, info, warn};
use redis::aio::Connection;

use codec::Decode;
use std::{
    collections::BTreeMap,
    convert::{TryFrom, TryInto},
    fs,
    iter::FromIterator,
    result::Result,
    thread, time,
    time::Instant,
};
use subxt::{
    events::Events,
    ext::{
        sp_core::{sr25519, H256},
        sp_runtime::{Digest, DigestItem},
    },
    tx::PairSigner,
    utils::AccountId32,
    PolkadotConfig,
};

#[subxt::subxt(
    runtime_metadata_path = "metadata/polkadot_metadata.scale",
    derive_for_all_types = "PartialEq, Clone"
)]
mod node_runtime {}

use node_runtime::{
    runtime_types::{
        bounded_collections::bounded_vec::BoundedVec, pallet_identity::types::Data,
        pallet_nomination_pools::PoolState, polkadot_parachain::primitives::Id,
        polkadot_primitives::v4::CoreIndex, polkadot_primitives::v4::DisputeStatement,
        polkadot_primitives::v4::GroupIndex, polkadot_primitives::v4::ValidatorIndex,
        polkadot_primitives::v4::ValidityAttestation, sp_arithmetic::per_things::Perbill,
        sp_consensus_babe::digests::PreDigest,
    },
    session::events::NewSession,
    // Event,
    system::events::ExtrinsicFailed,
};

type Call = node_runtime::runtime_types::polkadot_runtime::RuntimeCall;
type NominationPoolsCall = node_runtime::runtime_types::pallet_nomination_pools::pallet::Call;

pub async fn init_and_subscribe_on_chain_events(onet: &Onet) -> Result<(), OnetError> {
    let config = CONFIG.clone();
    let api = onet.client().clone();

    // Initialize from the first block of the session of last block processed
    let latest_block_number = get_latest_block_number_processed()?;
    let latest_block_hash = api
        .rpc()
        .block_hash(Some(latest_block_number.into()))
        .await?
        .ok_or(OnetError::Other(
            "Block hash expected for block number {latest_block_number}".into(),
        ))?;

    // Fetch ParaSession start block for the latest block processed
    let session_start_block_addr = node_runtime::storage()
        .para_scheduler()
        .session_start_block();
    let mut start_block_number = api
        .storage()
        .at(latest_block_hash)
        .fetch(&session_start_block_addr)
        .await?
        .ok_or(OnetError::Other(
            "Block number expected from block hash {latest_block_hash}".into(),
        ))?;

    // Note: We want to start sync in the first block of a session.
    // For that we get the first block of a ParaSession and remove 1 block,
    // since ParaSession starts always at the the second block of a new session
    start_block_number -= 1;
    // Load into memory the minimum initial eras defined (default=0)
    start_block_number -= config.minimum_initial_eras * 6 * config.blocks_per_session;
    info!(
        "Start loading blocks since block number: {}",
        start_block_number
    );

    // get block hash from the start block
    let block_hash = api
        .rpc()
        .block_hash(Some(start_block_number.into()))
        .await?
        .ok_or(OnetError::Other(
            "Block hash expected for block number {start_block_number}".into(),
        ))?;

    // Fetch active era index
    let active_era_addr = node_runtime::storage().staking().active_era();
    let era_index = match api.storage().at(block_hash).fetch(&active_era_addr).await? {
        Some(info) => info.index,
        None => return Err("Active era not defined".into()),
    };

    // Cache Nomination pools
    try_run_cache_nomination_pools_stats(start_block_number as u64, block_hash).await?;

    //     // Fetch current session index
    //     let session_index_addr = node_runtime::storage().session().current_index();
    //     let session_index = if let Some(session_index) =
    //         api.storage().fetch(&session_index_addr, block_hash).await?
    //     {
    //         session_index
    //     } else {
    //         0
    //     };

    //     // Cache current epoch
    //     let epoch_filename = format!("{}{}", config.data_path, EPOCH_FILENAME);
    //     fs::write(&epoch_filename, session_index.to_string())?;

    //     // Subscribers
    //     let mut subscribers = Subscribers::with_era_and_epoch(era_index, session_index);
    //     // Initialized subscribers
    //     if let Ok(subs) = get_subscribers() {
    //         for (account, user_id, param) in subs.iter() {
    //             subscribers.subscribe(account.clone(), user_id.to_string(), param.clone());
    //         }
    //     }

    //     // Records
    //     let mut records =
    //         Records::with_era_epoch_and_block(era_index, session_index, start_block_number.into());

    //     // Initialize subscribers records
    //     initialize_records(&onet, &mut records, block_hash).await?;

    //     // Initialize cache
    //     cache_session_records(&records, block_hash).await?;
    //     cache_track_records(&onet, &records).await?;

    //     // Start indexing from the start_block_number
    //     let mut latest_block_number_processed: Option<u64> = Some(start_block_number.into());
    //     let mut is_loading = true;

    //     // Subscribe head
    //     // NOTE: the reason why we subscribe head and not finalized_head,
    //     // is just because head is in sync more frequently.
    //     // finalized_head can always be queried so as soon as it changes we process th repective block_hash
    //     let mut blocks_sub = api.blocks().subscribe_best().await?;
    //     while let Some(Ok(best_block)) = blocks_sub.next().await {
    //         debug!("block head {:?} received", best_block.number());
    //         // update records best_block number
    //         process_best_block(&onet, &mut records, best_block.number().into()).await?;

    //         // fetch latest finalized block
    //         let finalized_block_hash = api.rpc().finalized_head().await?;
    //         if let Some(block) = api.rpc().header(Some(finalized_block_hash)).await? {
    //             debug!("finalized block head {:?} in storage", block.number);
    //             // process older blocks that have not been processed first
    //             while let Some(processed_block_number) = latest_block_number_processed {
    //                 if block.number as u64 == processed_block_number {
    //                     latest_block_number_processed = None;
    //                     is_loading = false;
    //                 } else {
    //                     // process the next block
    //                     let block_number = processed_block_number + 1;

    //                     // if finalized_head process block otherwise fetch block_hash and process the pending block
    //                     if block.number as u64 == block_number {
    //                         process_finalized_block(
    //                             &onet,
    //                             &mut subscribers,
    //                             &mut records,
    //                             block_number,
    //                             Some(block.hash()),
    //                             is_loading,
    //                         )
    //                         .await?;
    //                     } else {
    //                         // fetch block_hash if not the finalized head
    //                         let block_hash =
    //                             api.rpc().block_hash(Some(block_number.into())).await?;
    //                         process_finalized_block(
    //                             &onet,
    //                             &mut subscribers,
    //                             &mut records,
    //                             block_number,
    //                             block_hash,
    //                             is_loading,
    //                         )
    //                         .await?;
    //                     };

    //                     //
    //                     latest_block_number_processed = Some(block_number);
    //                 }
    //             }
    //         }
    //         latest_block_number_processed = get_latest_block_number_processed()?;
    //     }
    // }
    Err(OnetError::SubscriptionFinished)
}

<<<<<<< HEAD
// pub async fn process_best_block(
//     onet: &Onet,
//     records: &mut Records,
//     block_number: BlockNumber,
// ) -> Result<(), OnetError> {
//     // update best block number
//     records.set_best_block_number(block_number.into());

//     // if api enabled cache best block
//     let config = CONFIG.clone();
//     if config.cache_writer_enabled {
//         let mut cache = onet.cache.get().await.map_err(CacheError::RedisPoolError)?;
//         redis::cmd("SET")
//             .arg(CacheKey::BestBlock)
//             .arg(block_number.to_string())
//             .query_async(&mut cache as &mut Connection)
//             .await
//             .map_err(CacheError::RedisCMDError)?;
//     }

//     Ok(())
// }

// pub async fn process_finalized_block(
//     onet: &Onet,
//     subscribers: &mut Subscribers,
//     records: &mut Records,
//     block_number: BlockNumber,
//     block_hash: Option<H256>,
//     is_loading: bool,
// ) -> Result<(), OnetError> {
//     let start = Instant::now();
//     let config = CONFIG.clone();
//     let api = onet.client().clone();

//     let exceptional_blocks: Vec<String> =
//         config.blocks_where_metadata_is_fetched_from_previous_block;

//     // NOTE: this exceptional cases handle the cases where the events of a certain block is
//     // only able to be decoded if metadata presented is from previous block
//     // an example is the block_number 15426015 in Kusama
//     let block_hash_metadata = if exceptional_blocks.contains(&block_number.to_string()) {
//         api.rpc()
//             .block_hash(Some((block_number - 1).into()))
//             .await?
//     } else {
//         block_hash
//     };

//     let metadata = api.rpc().metadata(block_hash_metadata).await?;

//     warn!("__metadata: {:?}", metadata);

//     if let Some(block_hash) = block_hash {
//         let events = Events::new_from_client(metadata, block_hash, api.clone()).await?;
//         if let Some(new_session_event) = events.find_first::<NewSession>()? {
//             info!("{:?}", new_session_event);

//             switch_new_session(
//                 &onet,
//                 block_number,
//                 new_session_event.session_index,
//                 subscribers,
//                 records,
//                 Some(block_hash),
//                 is_loading,
//             )
//             .await?;

//             // Network public report
//             try_run_network_report(new_session_event.session_index, &records, is_loading).await?;

//             // Cache session records every new session
//             try_run_cache_session_records(&records, Some(block_hash)).await?;

//             // Cache session stats records every new session
//             try_run_cache_session_stats_records(Some(block_hash), is_loading).await?;

//             // Cache nomination pools every new session
//             try_run_cache_nomination_pools(block_number, Some(block_hash)).await?;
//         }
//     }

//     // Update records
//     // Note: this records should be updated after the switch of session
//     track_records(&onet, records, block_number, block_hash).await?;

//     // Cache pool stats every 10 minutes
//     try_run_cache_nomination_pools_stats(block_number, block_hash).await?;

//     // Cache records at every block
//     cache_track_records(&onet, &records).await?;

//     // Cache block processed
//     write_latest_block_number_processed(block_number)?;

//     // Log block processed duration time
//     info!("Block #{} processed ({:?})", block_number, start.elapsed());

//     Ok(())
// }

// // cache_track_records is called once at every block
// pub async fn cache_track_records(onet: &Onet, records: &Records) -> Result<(), OnetError> {
//     let config = CONFIG.clone();
//     if config.cache_writer_enabled {
//         let mut cache = onet.cache.get().await.map_err(CacheError::RedisPoolError)?;

//         // cache records every new block
//         if let Some(current_block) = records.current_block() {
//             let current_era = records.current_era();
//             let current_epoch = records.current_epoch();

//             let mut parachains_map: BTreeMap<ParaId, ParachainRecord> = BTreeMap::new();
//             let mut session_stats = SessionStats::default();

//             if let Some(authorities) = records.get_authorities(None) {
//                 for authority_idx in authorities.iter() {
//                     if let Some(authority_record) =
//                         records.get_authority_record(*authority_idx, None)
//                     {
//                         // aggregate authority session_stats counters
//                         session_stats.authorities += 1;
//                         session_stats.points += authority_record.points();
//                         // info!("___block: {} points: {}", current_block, session_stats.points);
//                         session_stats.authored_blocks += authority_record.total_authored_blocks();

//                         //
//                         let authority_key =
//                             CacheKey::AuthorityRecord(current_era, current_epoch, *authority_idx);

//                         let mut data: BTreeMap<String, String> = BTreeMap::new();
//                         if let Some(para_record) = records.get_para_record(*authority_idx, None) {
//                             // aggregate para_authority session_stats counters
//                             session_stats.para_authorities += 1;
//                             session_stats.core_assignments += para_record.total_core_assignments();
//                             session_stats.explicit_votes += para_record.total_explicit_votes();
//                             session_stats.implicit_votes += para_record.total_implicit_votes();
//                             session_stats.missed_votes += para_record.total_missed_votes();
//                             session_stats.disputes += para_record.total_disputes();

//                             //
//                             let serialized = serde_json::to_string(&para_record)?;
//                             data.insert(String::from("para"), serialized);

//                             // cache para.stats as a different cache key
//                             let serialized = serde_json::to_string(&para_record.para_stats())?;
//                             redis::pipe()
//                                 .atomic()
//                                 .cmd("HSET")
//                                 .arg(CacheKey::AuthorityRecordVerbose(
//                                     authority_key.to_string(),
//                                     Verbosity::Stats,
//                                 ))
//                                 .arg(String::from("para_stats"))
//                                 .arg(serialized)
//                                 .cmd("EXPIRE")
//                                 .arg(CacheKey::AuthorityRecordVerbose(
//                                     authority_key.to_string(),
//                                     Verbosity::Stats,
//                                 ))
//                                 .arg(config.cache_writer_prunning)
//                                 .query_async(&mut cache as &mut Connection)
//                                 .await
//                                 .map_err(CacheError::RedisCMDError)?;

//                             // cache para.summary as a different cache key
//                             let summary = ParaStats {
//                                 points: para_record.total_points(),
//                                 authored_blocks: para_record.total_authored_blocks(),
//                                 core_assignments: para_record.total_core_assignments(),
//                                 explicit_votes: para_record.total_explicit_votes(),
//                                 implicit_votes: para_record.total_implicit_votes(),
//                                 missed_votes: para_record.total_missed_votes(),
//                             };
//                             let serialized = serde_json::to_string(&summary)?;
//                             redis::pipe()
//                                 .atomic()
//                                 .cmd("HSET")
//                                 .arg(CacheKey::AuthorityRecordVerbose(
//                                     authority_key.to_string(),
//                                     Verbosity::Summary,
//                                 ))
//                                 .arg(String::from("para_summary"))
//                                 .arg(serialized)
//                                 .cmd("EXPIRE")
//                                 .arg(CacheKey::AuthorityRecordVerbose(
//                                     authority_key.to_string(),
//                                     Verbosity::Summary,
//                                 ))
//                                 .arg(config.cache_writer_prunning)
//                                 .query_async(&mut cache as &mut Connection)
//                                 .await
//                                 .map_err(CacheError::RedisCMDError)?;

//                             // aggregate parachains counters
//                             for (para_id, stats) in para_record.para_stats().iter() {
//                                 let pm = parachains_map
//                                     .entry(*para_id)
//                                     .or_insert(ParachainRecord::default());
//                                 pm.stats.implicit_votes += stats.implicit_votes();
//                                 pm.stats.explicit_votes += stats.explicit_votes();
//                                 pm.stats.missed_votes += stats.missed_votes();
//                                 pm.stats.authored_blocks += stats.authored_blocks();
//                                 pm.stats.points += stats.points();
//                                 // NOTE: parachain core_assignments is related to the val_group
//                                 // to calculate the core_assignments, just take into consideration that each authority in the val_group
//                                 // has 1 core_assignment which means that 5 validators ca in the same group represent 1 core_assignment for the parachain.
//                                 // The total of core_assignments will be given in cents meaning 100 = 1
//                                 let ca: u32 = (100 / (para_record.peers().len() + 1)) as u32
//                                     * stats.core_assignments();
//                                 pm.stats.core_assignments += ca;
//                                 pm.para_id = *para_id;
//                             }

//                             if let Some(para_id) = para_record.para_id() {
//                                 let pm = parachains_map
//                                     .entry(para_id)
//                                     .or_insert(ParachainRecord::default());
//                                 pm.current_group = para_record.group();
//                                 let mut authorities: Vec<AuthorityIndex> = vec![*authority_idx];
//                                 authorities.append(&mut para_record.peers());
//                                 pm.current_authorities = authorities;
//                             }
//                         }
//                         let serialized = serde_json::to_string(&authority_record)?;
//                         data.insert(String::from("auth"), serialized);
//                         redis::pipe()
//                             .atomic()
//                             .cmd("HSET")
//                             .arg(authority_key.to_string())
//                             .arg(data)
//                             .cmd("EXPIRE")
//                             .arg(authority_key.to_string())
//                             .arg(config.cache_writer_prunning)
//                             .query_async(&mut cache as &mut Connection)
//                             .await
//                             .map_err(CacheError::RedisCMDError)?;
//                     }
//                 }
//             }
//             let serialized = serde_json::to_string(&session_stats)?;

//             redis::pipe()
//                 .atomic()
//                 // cache current_block / finalized block
//                 .cmd("SET")
//                 .arg(CacheKey::FinalizedBlock)
//                 .arg(*current_block)
//                 // cache current_block / finalized block into a sorted set by session
//                 .cmd("ZADD")
//                 .arg(CacheKey::BlocksBySession(Index::Num(current_epoch.into())))
//                 .arg(0)
//                 .arg(*current_block)
//                 .cmd("EXPIRE")
//                 .arg(CacheKey::BlocksBySession(Index::Num(current_epoch.into())))
//                 .arg(config.cache_writer_prunning)
//                 // cache session_stats at every block
//                 .cmd("SET")
//                 .arg(CacheKey::BlockByIndexStats(Index::Num(*current_block)))
//                 .arg(serialized)
//                 .arg("EX")
//                 .arg(config.cache_writer_prunning)
//                 .query_async(&mut cache as &mut Connection)
//                 .await
//                 .map_err(CacheError::RedisCMDError)?;

//             // cache parachains stats
//             for (para_id, records) in parachains_map.iter() {
//                 let serialized = serde_json::to_string(&records)?;
//                 redis::pipe()
//                     .atomic()
//                     .cmd("HSET")
//                     .arg(CacheKey::ParachainsBySession(current_epoch))
//                     .arg(para_id.to_string())
//                     .arg(serialized)
//                     .cmd("EXPIRE")
//                     .arg(CacheKey::ParachainsBySession(current_epoch))
//                     .arg(config.cache_writer_prunning)
//                     .query_async(&mut cache as &mut Connection)
//                     .await
//                     .map_err(CacheError::RedisCMDError)?;
//             }

//             // cache current_block for the current_session
//             if let Some(start_block) = records.start_block(None) {
//                 if current_block != start_block {
//                     let mut data: BTreeMap<String, String> = BTreeMap::new();
//                     data.insert(String::from("current_block"), (*current_block).to_string());
//                     // by `epoch_index`
//                     redis::pipe()
//                         .atomic()
//                         .cmd("HSET")
//                         .arg(CacheKey::SessionByIndex(Index::Num(
//                             records.current_epoch().into(),
//                         )))
//                         .arg(data)
//                         .cmd("EXPIRE")
//                         .arg(CacheKey::SessionByIndex(Index::Num(
//                             records.current_epoch().into(),
//                         )))
//                         .arg(config.cache_writer_prunning)
//                         .query_async(&mut cache as &mut Connection)
//                         .await
//                         .map_err(CacheError::RedisCMDError)?;
//                 }
//             }
//         }
//     }

//     Ok(())
// }

// pub async fn try_run_cache_session_records(
//     records: &Records,
//     block_hash: Option<H256>,
// ) -> Result<(), OnetError> {
//     let config = CONFIG.clone();
//     if config.cache_writer_enabled {
//         let records_cloned = records.clone();
//         async_std::task::spawn(async move {
//             if let Err(e) = cache_session_records(&records_cloned, block_hash).await {
//                 error!("try_run_cache_session_records error: {:?}", e);
//             }
//         });
//     }

//     Ok(())
// }

// // cache_session_records is called once at every new session
// pub async fn cache_session_records(
//     records: &Records,
//     block_hash: Option<H256>,
// ) -> Result<(), OnetError> {
//     let config = CONFIG.clone();
//     if config.cache_writer_enabled {
//         let start = Instant::now();
//         let onet: Onet = Onet::new().await;
//         let api = onet.client().clone();
//         let mut cache = onet.cache.get().await.map_err(CacheError::RedisPoolError)?;

//         // cache records every new session
//         let current_era = records.current_era();
//         let current_epoch = records.current_epoch();

//         // --- Cache SessionByIndex -> `current` or `epoch_index` (to be able to search history)
//         if let Some(start_block) = records.start_block(None) {
//             if let Some(current_block) = records.current_block() {
//                 // get start session index
//                 let eras_start_session_index_addr = node_runtime::storage()
//                     .staking()
//                     .eras_start_session_index(&current_era);
//                 let start_session_index = match api
//                     .storage()
//                     .fetch(&eras_start_session_index_addr, block_hash)
//                     .await?
//                 {
//                     Some(index) => index,
//                     None => return Err(OnetError::Other("Start session index not defined".into())),
//                 };

//                 // era session index
//                 let era_session_index = 1 + current_epoch - start_session_index;

//                 let mut data: BTreeMap<String, String> = BTreeMap::new();
//                 data.insert(String::from("era"), records.current_era().to_string());
//                 data.insert(String::from("session"), records.current_epoch().to_string());
//                 data.insert(String::from("start_block"), (*start_block).to_string());
//                 data.insert(String::from("current_block"), (*current_block).to_string());
//                 data.insert(
//                     String::from("era_session_index"),
//                     era_session_index.to_string(),
//                 );

//                 redis::pipe()
//                     .atomic()
//                     // by `epoch_index`
//                     .cmd("HSET")
//                     .arg(CacheKey::SessionByIndex(Index::Num(
//                         records.current_epoch().into(),
//                     )))
//                     .arg(data)
//                     .cmd("EXPIRE")
//                     .arg(CacheKey::SessionByIndex(Index::Num(
//                         records.current_epoch().into(),
//                     )))
//                     .arg(config.cache_writer_prunning)
//                     // by `current`
//                     .cmd("SET")
//                     .arg(CacheKey::SessionByIndex(Index::Str(String::from(
//                         "current",
//                     ))))
//                     .arg(records.current_epoch().to_string())
//                     //NOTE: make session_stats available to previous session by copying stats from previous block
//                     .cmd("COPY")
//                     .arg(CacheKey::BlockByIndexStats(Index::Num(*current_block - 1)))
//                     .arg(CacheKey::SessionByIndexStats(Index::Num(
//                         (current_epoch - 1).into(),
//                     )))
//                     .cmd("EXPIRE")
//                     .arg(CacheKey::SessionByIndexStats(Index::Num(
//                         (current_epoch - 1).into(),
//                     )))
//                     .arg(config.cache_writer_prunning)
//                     .query_async(&mut cache as &mut Connection)
//                     .await
//                     .map_err(CacheError::RedisCMDError)?;
//             }
//         }

//         // ---
//         // cache authorities every new session
//         if let Some(authorities) = records.get_authorities(None) {
//             for authority_idx in authorities.iter() {
//                 if let Some(authority_record) = records.get_authority_record(*authority_idx, None) {
//                     if let Some(stash) = authority_record.address() {
//                         // cache authority key for the current era and session
//                         // along with data_type and identity
//                         let mut data: BTreeMap<String, String> = BTreeMap::new();
//                         data.insert(String::from("address"), stash.to_string());
//                         redis::pipe()
//                             .atomic()
//                             .cmd("HSET")
//                             .arg(CacheKey::AuthorityRecord(
//                                 current_era,
//                                 current_epoch,
//                                 *authority_idx,
//                             ))
//                             .arg(data)
//                             .cmd("EXPIRE")
//                             .arg(CacheKey::AuthorityRecord(
//                                 current_era,
//                                 current_epoch,
//                                 *authority_idx,
//                             ))
//                             .arg(config.cache_writer_prunning)
//                             .query_async(&mut cache as &mut Connection)
//                             .await
//                             .map_err(CacheError::RedisCMDError)?;

//                         // cache authority key by stash account
//                         let mut data: BTreeMap<String, String> = BTreeMap::new();
//                         data.insert(String::from("era"), current_era.to_string());
//                         data.insert(String::from("session"), current_epoch.to_string());
//                         data.insert(String::from("authority"), (*authority_idx).to_string());
//                         redis::pipe()
//                             .atomic()
//                             .cmd("HSET")
//                             .arg(CacheKey::AuthorityKeyByAccountAndSession(
//                                 stash.clone(),
//                                 current_epoch,
//                             ))
//                             .arg(data)
//                             .cmd("EXPIRE")
//                             .arg(CacheKey::AuthorityKeyByAccountAndSession(
//                                 stash.clone(),
//                                 current_epoch,
//                             ))
//                             .arg(config.cache_writer_prunning)
//                             .query_async(&mut cache as &mut Connection)
//                             .await
//                             .map_err(CacheError::RedisCMDError)?;

//                         // cache authority key into authorities by session to be easily filtered
//                         let _: () = redis::pipe()
//                             .atomic()
//                             .cmd("SADD")
//                             .arg(CacheKey::AuthorityKeysBySession(current_epoch))
//                             .arg(
//                                 CacheKey::AuthorityRecord(
//                                     current_era,
//                                     current_epoch,
//                                     *authority_idx,
//                                 )
//                                 .to_string(),
//                             )
//                             .cmd("EXPIRE")
//                             .arg(CacheKey::AuthorityKeysBySession(current_epoch))
//                             .arg(config.cache_writer_prunning)
//                             .query_async(&mut cache as &mut Connection)
//                             .await
//                             .map_err(CacheError::RedisCMDError)?;

//                         if records.get_para_record(*authority_idx, None).is_some() {
//                             // cache authority key into authorities by session (only para_validators) to be easily filtered
//                             let _: () = redis::pipe()
//                                 .atomic()
//                                 .cmd("SADD")
//                                 .arg(CacheKey::AuthorityKeysBySessionParaOnly(current_epoch))
//                                 .arg(
//                                     CacheKey::AuthorityRecord(
//                                         current_era,
//                                         current_epoch,
//                                         *authority_idx,
//                                     )
//                                     .to_string(),
//                                 )
//                                 .cmd("EXPIRE")
//                                 .arg(CacheKey::AuthorityKeysBySessionParaOnly(current_epoch))
//                                 .arg(config.cache_writer_prunning)
//                                 .query_async(&mut cache as &mut Connection)
//                                 .await
//                                 .map_err(CacheError::RedisCMDError)?;
//                         }
//                     }
//                 }
//             }
//         }
//         // Log sesssion cache processed duration time
//         info!("Session #{} cached ({:?})", current_epoch, start.elapsed());
//     }

//     Ok(())
// }

// pub async fn initialize_records(
//     onet: &Onet,
//     records: &mut Records,
//     block_hash: Option<H256>,
// ) -> Result<(), OnetError> {
//     let api = onet.client().clone();

//     // Fetch Era reward points
//     let era_reward_points_addr = node_runtime::storage()
//         .staking()
//         .eras_reward_points(&records.current_era());
//     let era_reward_points = api
//         .storage()
//         .fetch(&era_reward_points_addr, block_hash)
//         .await?;

//     if era_reward_points.is_none() {
//         warn!(
//             "At block hash: {:?} - None reward points were found for era {}.",
//             block_hash,
//             &records.current_era()
//         );
//     }

//     // Fetch active validators
//     let authorities_addr = node_runtime::storage().session().validators();
//     if let Some(authorities) = api.storage().fetch(&authorities_addr, block_hash).await? {
//         // Fetch para validator groups
//         let validator_groups_addr = node_runtime::storage().para_scheduler().validator_groups();
//         if let Some(validator_groups) = api
//             .storage()
//             .fetch(&validator_groups_addr, block_hash)
//             .await?
//         {
//             // Fetch para validator indices
//             let active_validator_indices_addr = node_runtime::storage()
//                 .paras_shared()
//                 .active_validator_indices();
//             if let Some(active_validator_indices) = api
//                 .storage()
//                 .fetch(&active_validator_indices_addr, block_hash)
//                 .await?
//             {
//                 // Update records groups with respective authorities
//                 for (group_idx, group) in validator_groups.iter().enumerate() {
//                     let auths: Vec<AuthorityIndex> = group
//                         .iter()
//                         .map(|ValidatorIndex(i)| {
//                             let ValidatorIndex(auth_idx) =
//                                 active_validator_indices.get(*i as usize).unwrap();
//                             *auth_idx
//                         })
//                         .collect();

//                     records.insert_group(group_idx.try_into().unwrap(), auths);
//                 }

//                 // Find groupIdx and peers for each authority
//                 for (auth_idx, stash) in authorities.iter().enumerate() {
//                     let auth_idx: AuthorityIndex = auth_idx.try_into().unwrap();

//                     // Verify if is a para validator
//                     if let Some(auth_para_idx) = active_validator_indices
//                         .iter()
//                         .position(|i| *i == ValidatorIndex(auth_idx))
//                     {
//                         for (group_idx, group) in validator_groups.iter().enumerate() {
//                             // group = [ValidatorIndex(115), ValidatorIndex(116), ValidatorIndex(117), ValidatorIndex(118), ValidatorIndex(119)]
//                             if group.contains(&ValidatorIndex(auth_para_idx.try_into().unwrap())) {
//                                 // Identify peers and collect respective points

//                                 for ValidatorIndex(para_idx) in group {
//                                     if let Some(ValidatorIndex(auth_idx)) =
//                                         active_validator_indices.get(*para_idx as usize)
//                                     {
//                                         if let Some(address) = authorities.get(*auth_idx as usize) {
//                                             // Collect peer points
//                                             let points = if let Some(ref erp) = era_reward_points {
//                                                 if let Some((_s, points)) = erp
//                                                     .individual
//                                                     .iter()
//                                                     .find(|(s, _p)| s == address)
//                                                 {
//                                                     *points
//                                                 } else {
//                                                     0
//                                                 }
//                                             } else {
//                                                 0
//                                             };

//                                             // Define AuthorityRecord
//                                             let authority_record =
//                                                 AuthorityRecord::with_index_address_and_points(
//                                                     *auth_idx,
//                                                     address.clone(),
//                                                     points,
//                                                 );

//                                             // Find authority indexes for peers
//                                             let peers: Vec<AuthorityIndex> = group
//                                                 .into_iter()
//                                                 .filter(|ValidatorIndex(i)| i != para_idx)
//                                                 .map(|ValidatorIndex(i)| {
//                                                     let ValidatorIndex(peer_auth_idx) =
//                                                         active_validator_indices
//                                                             .get(*i as usize)
//                                                             .unwrap();
//                                                     *peer_auth_idx
//                                                 })
//                                                 .collect();

//                                             // Define ParaRecord
//                                             let para_record =
//                                                 ParaRecord::with_index_group_and_peers(
//                                                     *para_idx,
//                                                     group_idx.try_into().unwrap(),
//                                                     peers,
//                                                 );

//                                             // Insert a record for each validator in group
//                                             records.insert(
//                                                 address,
//                                                 *auth_idx,
//                                                 authority_record,
//                                                 Some(para_record),
//                                             );
//                                         }
//                                     }
//                                 }
//                             }
//                         }
//                     } else {
//                         // Fetch current points
//                         let points = if let Some(ref erp) = era_reward_points {
//                             if let Some((_s, points)) =
//                                 erp.individual.iter().find(|(s, _p)| s == stash)
//                             {
//                                 *points
//                             } else {
//                                 0
//                             }
//                         } else {
//                             0
//                         };

//                         let authority_record = AuthorityRecord::with_index_address_and_points(
//                             auth_idx,
//                             stash.clone(),
//                             points,
//                         );

//                         records.insert(stash, auth_idx, authority_record, None);
//                     }
//                 }
//                 // debug!("records {:?}", records);
//             } else {
//                 warn!(
//                     "At block hash: {:?} - None authorities defined for era {}.",
//                     block_hash,
//                     &records.current_era()
//                 );
//             }
//         } else {
//             warn!(
//                 "At block hash: {:?} - None validator groups defined.",
//                 block_hash
//             );
//         }
//     } else {
//         warn!(
//             "At block hash: {:?} - None active validator indices defined.",
//             block_hash
//         );
//     }

//     Ok(())
// }

// pub async fn switch_new_session(
//     onet: &Onet,
//     block_number: u64,
//     new_session_index: EpochIndex,
//     subscribers: &mut Subscribers,
//     records: &mut Records,
//     block_hash: Option<H256>,
//     is_loading: bool,
// ) -> Result<(), OnetError> {
//     let config = CONFIG.clone();
//     let api = onet.client().clone();

//     // keep previous era in context
//     let previous_era_index = records.current_era().clone();

//     // Fetch active era index
//     let active_era_addr = node_runtime::storage().staking().active_era();
//     let current_era_index = match api.storage().fetch(&active_era_addr, block_hash).await? {
//         Some(info) => info.index,
//         None => return Err("Active era not defined".into()),
//     };

//     // Update records current Era and Epoch
//     records.start_new_epoch(current_era_index, new_session_index);
//     // Update records current block number
//     records.set_current_block_number(block_number.into());

//     // Update subscribers current Era and Epoch
//     subscribers.start_new_epoch(current_era_index, new_session_index);

//     if let Ok(subs) = get_subscribers() {
//         for (account, user_id, param) in subs.iter() {
//             subscribers.subscribe(account.clone(), user_id.to_string(), param.clone());
//         }
//     }

//     // Initialize records for new epoch
//     initialize_records(&onet, records, block_hash).await?;

//     // Remove older keys, default is maximum_history_eras + 1
//     records.remove(EpochKey(
//         records.current_era() - (config.maximum_history_eras + 1),
//         records.current_epoch() - ((config.maximum_history_eras + 1) * 6),
//     ));
//     subscribers.remove(EpochKey(
//         records.current_era() - (config.maximum_history_eras + 1),
//         records.current_epoch() - ((config.maximum_history_eras + 1) * 6),
//     ));

//     // Try to run matrix reports
//     if !config.matrix_disabled && !is_loading {
//         // Send reports from previous session (verify if era_index is the same or previous)
//         let era_index: u32 = if current_era_index != previous_era_index {
//             previous_era_index
//         } else {
//             current_era_index
//         };

//         let records_cloned = records.clone();
//         let subscribers_cloned = subscribers.clone();
//         async_std::task::spawn(async move {
//             let epoch_index = records_cloned.current_epoch() - 1;
//             if let Err(e) =
//                 run_val_perf_report(era_index, epoch_index, &records_cloned, &subscribers_cloned)
//                     .await
//             {
//                 error!(
//                     "run_val_perf_report error: {:?} ({}//{})",
//                     e, era_index, epoch_index
//                 );
//             }
//             if let Err(e) = run_groups_report(era_index, epoch_index, &records_cloned).await {
//                 error!(
//                     "run_groups_report error: {:?} ({}//{})",
//                     e, era_index, epoch_index
//                 );
//             }
//             if let Err(e) = run_parachains_report(era_index, epoch_index, &records_cloned).await {
//                 error!(
//                     "run_parachains_report error: {:?} ({}//{})",
//                     e, era_index, epoch_index
//                 );
//             }
//         });
//     }

//     // Cache current epoch
//     let epoch_filename = format!("{}{}", config.data_path, EPOCH_FILENAME);
//     fs::write(&epoch_filename, new_session_index.to_string())?;

//     Ok(())
// }

// pub async fn track_records(
//     onet: &Onet,
//     records: &mut Records,
//     block_number: BlockNumber,
//     block_hash: Option<H256>,
// ) -> Result<(), OnetError> {
//     let api = onet.client().clone();

//     // Update records current block number
//     records.set_current_block_number(block_number.into());

//     // Extract authority from the block header
//     if let Some(authority_index) = get_authority_index(&onet, block_hash).await? {
//         // Fetch session index for the specified
//         let session_index = if block_hash.is_some() {
//             let current_index_addr = node_runtime::storage().session().current_index();
//             let current_index = match api.storage().fetch(&current_index_addr, block_hash).await? {
//                 Some(index) => index,
//                 None => return Err("Current session index not defined".into()),
//             };
//             current_index
//         } else {
//             records.current_epoch()
//         };

//         // Track block authored
//         if let Some(authority_record) =
//             records.get_mut_authority_record(authority_index, Some(session_index))
//         {
//             authority_record.push_authored_block(block_number);
//         }

//         // Fetch currently scheduled cores
//         let scheduled_cores_addr = node_runtime::storage().para_scheduler().scheduled();
//         if let Some(scheduled_cores) = api
//             .storage()
//             .fetch(&scheduled_cores_addr, block_hash)
//             .await?
//         {
//             // Update records para_group
//             for core_assignment in scheduled_cores.iter() {
//                 debug!("core_assignment: {:?}", core_assignment);
//                 // CoreAssignment { core: CoreIndex(16), para_id: Id(2087), kind: Parachain, group_idx: GroupIndex(31) }

//                 // Destructure GroupIndex
//                 let GroupIndex(group_idx) = core_assignment.group_idx;
//                 // Destructure CoreIndex
//                 let CoreIndex(core) = core_assignment.core;
//                 // Destructure Id
//                 let Id(para_id) = core_assignment.para_id;

//                 records.update_para_group(para_id, core, group_idx, Some(session_index));
//             }
//         }

//         // Fetch Era reward points
//         let era_reward_points_addr = node_runtime::storage()
//             .staking()
//             .eras_reward_points(&records.current_era());
//         if let Some(era_reward_points) = api
//             .storage()
//             .fetch(&era_reward_points_addr, block_hash)
//             .await?
//         {
//             // Fetch para validator groups
//             let validator_groups_addr = node_runtime::storage().para_scheduler().validator_groups();
//             if let Some(validator_groups) = api
//                 .storage()
//                 .fetch(&validator_groups_addr, block_hash)
//                 .await?
//             {
//                 // Fetch on chain votes
//                 let on_chain_votes_addr = node_runtime::storage().para_inherent().on_chain_votes();

//                 if let Some(backing_votes) = api
//                     .storage()
//                     .fetch(&on_chain_votes_addr, block_hash)
//                     .await?
//                 {
//                     if let Some(&era_idx) = records.get_era_index(Some(backing_votes.session)) {
//                         if let Some(authorities) =
//                             records.get_authorities(Some(EpochKey(era_idx, backing_votes.session)))
//                         {
//                             // Find groupIdx and peers for each authority
//                             for authority_idx in authorities.iter() {
//                                 let mut latest_points_collected: u32 = 0;

//                                 if let Some(authority_record) = records.get_mut_authority_record(
//                                     *authority_idx,
//                                     Some(backing_votes.session),
//                                 ) {
//                                     if authority_record.address().is_some() {
//                                         // Collect current points
//                                         let current_points = if let Some((_s, points)) =
//                                             era_reward_points.individual.iter().find(|(s, _p)| {
//                                                 s == authority_record.address().unwrap()
//                                             }) {
//                                             *points
//                                         } else {
//                                             0
//                                         };

//                                         // Update authority current points and get the difference
//                                         latest_points_collected =
//                                             authority_record.update_current_points(current_points);
//                                     }
//                                 }

//                                 // Get para_record for the same on chain votes session
//                                 if let Some(para_record) = records.get_mut_para_record(
//                                     *authority_idx,
//                                     Some(backing_votes.session),
//                                 ) {
//                                     // Increment current para_id latest_points_collected
//                                     // and authored blocks if is the author of the finalized block
//                                     // and the backing_votes session is teh same as the current session
//                                     // NOTE: At the first block of a session the backing_votes.session still references session().current_index - 1
//                                     para_record.update_points(
//                                         latest_points_collected,
//                                         authority_index == *authority_idx
//                                             && backing_votes.session == session_index,
//                                     );

//                                     for (candidate_receipt, group_authorities) in
//                                         backing_votes.backing_validators_per_candidate.iter()
//                                     {
//                                         debug!(
//                                             "para_id: {:?} group_authorities {:?}",
//                                             candidate_receipt.descriptor.para_id, group_authorities
//                                         );

//                                         // Check if the para_id assigned to this authority got any on chain votes
//                                         // Destructure ParaId
//                                         let Id(para_id) = candidate_receipt.descriptor.para_id;
//                                         // If para id exists increment vote or missed vote
//                                         if para_record.is_para_id_assigned(para_id) {
//                                             if let Some((_, vote)) = group_authorities.iter().find(
//                                                 |(ValidatorIndex(para_idx), _)| {
//                                                     *para_idx == *para_record.para_index()
//                                                 },
//                                             ) {
//                                                 match vote {
//                                                     ValidityAttestation::Explicit(_) => {
//                                                         para_record.inc_explicit_votes(para_id);
//                                                     }
//                                                     ValidityAttestation::Implicit(_) => {
//                                                         para_record.inc_implicit_votes(para_id);
//                                                     }
//                                                 }
//                                             } else {
//                                                 // Try to guarantee that one of the peers is in the same group
//                                                 if group_authorities.len() > 0 {
//                                                     if let Some(group_idx) = para_record.group() {
//                                                         let (para_val_idx, _) =
//                                                             &group_authorities[0];

//                                                         for (idx, group) in
//                                                             validator_groups.iter().enumerate()
//                                                         {
//                                                             if group.contains(&para_val_idx) {
//                                                                 if idx == group_idx as usize {
//                                                                     para_record
//                                                                         .inc_missed_votes(para_id);
//                                                                     break;
//                                                                 }
//                                                             }
//                                                         }
//                                                     }
//                                                 } else {
//                                                     para_record.inc_missed_votes(para_id);
//                                                 }
//                                             }

//                                             break;
//                                         } else {
//                                             debug!("On chain votes para_id: {:?} is different from the para_id: {:?} current assigned to the validator index: {}.", para_id, para_record.para_id(), para_record.para_index());
//                                         }
//                                     }
//                                 }
//                             }
//                         }

//                         // Record Initiated Disputes
//                         for dispute_statement_set in backing_votes.disputes.iter() {
//                             for (statement, ValidatorIndex(para_idx), _) in
//                                 dispute_statement_set.statements.iter()
//                             {
//                                 match statement {
//                                     DisputeStatement::Invalid(_) => {
//                                         // Fetch para validator indices
//                                         let active_validator_indices_addr = node_runtime::storage()
//                                             .paras_shared()
//                                             .active_validator_indices();
//                                         if let Some(active_validator_indices) = api
//                                             .storage()
//                                             .fetch(&active_validator_indices_addr, block_hash)
//                                             .await?
//                                         {
//                                             if let Some(ValidatorIndex(auth_idx)) =
//                                                 active_validator_indices.get(*para_idx as usize)
//                                             {
//                                                 // Log stash address for the initiated dispute
//                                                 if let Some(authority_record) = records
//                                                     .get_mut_authority_record(
//                                                         *auth_idx,
//                                                         Some(backing_votes.session),
//                                                     )
//                                                 {
//                                                     if let Some(stash) = authority_record.address()
//                                                     {
//                                                         warn!(
//                                                         "Dispute initiated for stash: {} ({}) {:?}",
//                                                         stash, auth_idx, statement
//                                                     );
//                                                     }
//                                                 }
//                                                 // Get para_record for the same on chain votes session
//                                                 if let Some(para_record) = records
//                                                     .get_mut_para_record(
//                                                         *auth_idx,
//                                                         Some(backing_votes.session),
//                                                     )
//                                                 {
//                                                     para_record.push_dispute(
//                                                         block_number,
//                                                         format!("{:?}", statement),
//                                                     );
//                                                 }
//                                             } else {
//                                                 warn!("Dispute initiated at block {block_number} but authority record for para_idx: {para_idx} not found!");
//                                             }
//                                         } else {
//                                         }
//                                     }
//                                     _ => continue,
//                                 }
//                             }
//                         }
//                     }
//                 } else {
//                     warn!("None on chain voted recorded.");
//                 }
//             } else {
//                 warn!("None validator groups defined.");
//             }
//         } else {
//             warn!("None reward points at era {}.", &records.current_era());
//         }
//         debug!("records {:?}", records);
//     }

//     Ok(())
// }

// pub async fn run_val_perf_report(
//     era_index: EraIndex,
//     epoch_index: EpochIndex,
//     records: &Records,
//     subscribers: &Subscribers,
// ) -> Result<(), OnetError> {
//     let onet: Onet = Onet::new().await;
//     let api = onet.client().clone();

//     let network = Network::load(&api).await?;
//     // Set era/session details
//     let start_block = records
//         .start_block(Some(EpochKey(era_index, epoch_index)))
//         .unwrap_or(&0);
//     let end_block = records
//         .end_block(Some(EpochKey(era_index, epoch_index)))
//         .unwrap_or(&0);
//     let metadata = Metadata {
//         active_era_index: era_index,
//         current_session_index: epoch_index,
//         blocks_interval: Some((*start_block, *end_block)),
//         ..Default::default()
//     };

//     // Fetch parachains list
//     // TODO: get parachains names
//     let mut parachains: Vec<ParaId> = Vec::new();
//     let parachains_addr = node_runtime::storage().paras().parachains();
//     if let Some(paras) = api.storage().fetch(&parachains_addr, None).await? {
//         for Id(para_id) in paras {
//             parachains.push(para_id);
//         }
//     }

//     // Populate map to get group authority ranks
//     let mut group_authorities_by_points_map: BTreeMap<u32, Points> = BTreeMap::new();
//     // Populate vec to get all para authority ranks
//     let mut para_authorities_by_points = Vec::<(AuthorityIndex, Points)>::new();

//     if let Some(authorities) = records.get_authorities(Some(EpochKey(era_index, epoch_index))) {
//         for authority_idx in authorities.iter() {
//             if let Some(para_record) =
//                 records.get_para_record(*authority_idx, Some(EpochKey(era_index, epoch_index)))
//             {
//                 if let Some(group_idx) = para_record.group() {
//                     if let Some(authority_record) = records.get_authority_record(
//                         *authority_idx,
//                         Some(EpochKey(era_index, epoch_index)),
//                     ) {
//                         let ga = group_authorities_by_points_map
//                             .entry(group_idx)
//                             .or_insert(authority_record.points());
//                         *ga += authority_record.points();
//                         // push into para_authorities_by_points
//                         para_authorities_by_points.push((
//                             authority_record.authority_index().unwrap(),
//                             authority_record.points(),
//                         ));
//                     }
//                 }
//             }
//         }
//     }

//     // Convert map to vec
//     let group_authorities_by_points = Vec::from_iter(group_authorities_by_points_map);

//     // Prepare data for each validator subscriber
//     if let Some(subs) = subscribers.get(Some(EpochKey(era_index, epoch_index))) {
//         for (stash, user_id, param) in subs.iter() {
//             let mut validator = Validator::new(stash.clone());
//             validator.name = get_display_name(&onet, &stash).await?;
//             let mut data = RawDataPara {
//                 network: network.clone(),
//                 meta: metadata.clone(),
//                 report_type: ReportType::Validator(param.clone()),
//                 is_first_record: records.is_first_epoch(epoch_index),
//                 parachains: parachains.clone(),
//                 validator,
//                 authority_record: None,
//                 para_record: None,
//                 peers: Vec::new(),
//                 para_validator_rank: None,
//                 group_rank: None,
//             };

//             if let Some(authority_record) = records
//                 .get_authority_record_with_address(&stash, Some(EpochKey(era_index, epoch_index)))
//             {
//                 data.authority_record = Some(authority_record.clone());

//                 if let Some(para_record) = records
//                     .get_para_record_with_address(&stash, Some(EpochKey(era_index, epoch_index)))
//                 {
//                     data.para_record = Some(para_record.clone());

//                     // Get para validator rank position
//                     data.para_validator_rank = Some((
//                         position(
//                             authority_record.authority_index().unwrap(),
//                             group_by_points(para_authorities_by_points.clone()),
//                         )
//                         .unwrap_or_default(),
//                         para_authorities_by_points.iter().count(),
//                     ));

//                     // Get group_rank position
//                     data.group_rank = Some((
//                         position(
//                             para_record.group().unwrap(),
//                             group_by_points(group_authorities_by_points.clone()),
//                         )
//                         .unwrap_or_default(),
//                         group_authorities_by_points.iter().count(),
//                     ));

//                     // Collect peers information
//                     for peer_authority_index in para_record.peers().iter() {
//                         if let Some(peer_authority_record) = records.get_authority_record(
//                             *peer_authority_index,
//                             Some(EpochKey(era_index, epoch_index)),
//                         ) {
//                             if let Some(peer_stash) = peer_authority_record.address() {
//                                 let peer_name = get_display_name(&onet, &peer_stash).await?;

//                                 if let Some(peer_para_record) = records.get_para_record(
//                                     *peer_authority_index,
//                                     Some(EpochKey(era_index, epoch_index)),
//                                 ) {
//                                     data.peers.push((
//                                         peer_name,
//                                         peer_authority_record.clone(),
//                                         peer_para_record.clone(),
//                                     ))
//                                 }
//                             }
//                         }
//                     }

//                     // Send report only if para records available
//                     let report = Report::from(data);

//                     onet.matrix()
//                         .send_private_message(
//                             user_id,
//                             &report.message(),
//                             Some(&report.formatted_message()),
//                         )
//                         .await?;
//                     // NOTE: To not overflow matrix with messages just send maximum 2 per second
//                     thread::sleep(time::Duration::from_millis(500));
//                 }
//             }
//         }
//     }

//     Ok(())
// }

// pub async fn run_groups_report(
//     era_index: EraIndex,
//     epoch_index: EpochIndex,
//     records: &Records,
// ) -> Result<(), OnetError> {
//     let onet: Onet = Onet::new().await;
//     let client = onet.client();

//     let network = Network::load(client).await?;

//     // Set era/session details
//     let start_block = records
//         .start_block(Some(EpochKey(era_index, epoch_index)))
//         .unwrap_or(&0);
//     let end_block = records
//         .end_block(Some(EpochKey(era_index, epoch_index)))
//         .unwrap_or(&0);
//     let metadata = Metadata {
//         active_era_index: era_index,
//         current_session_index: epoch_index,
//         blocks_interval: Some((*start_block, *end_block)),
//         ..Default::default()
//     };

//     // Populate some maps to get ranks
//     let mut group_authorities_map: BTreeMap<u32, Vec<(AuthorityRecord, ParaRecord, String)>> =
//         BTreeMap::new();

//     if let Some(authorities) = records.get_authorities(Some(EpochKey(era_index, epoch_index))) {
//         for authority_idx in authorities.iter() {
//             if let Some(para_record) =
//                 records.get_para_record(*authority_idx, Some(EpochKey(era_index, epoch_index)))
//             {
//                 if let Some(group_idx) = para_record.group() {
//                     if let Some(authority_record) = records.get_authority_record(
//                         *authority_idx,
//                         Some(EpochKey(era_index, epoch_index)),
//                     ) {
//                         if let Some(stash) = authority_record.address() {
//                             // get validator name
//                             let name = get_display_name(&onet, &stash).await?;

//                             //
//                             let auths =
//                                 group_authorities_map.entry(group_idx).or_insert(Vec::new());
//                             auths.push((authority_record.clone(), para_record.clone(), name));
//                             auths.sort_by(|(a, _, _), (b, _, _)| b.points().cmp(&a.points()));
//                             // auths.sort_by(|(a, _, _), (b, _, _)| {
//                             //     b.para_points().cmp(&a.para_points())
//                             // });
//                         }
//                     }
//                 }
//             }
//         }
//     }

//     // Convert map to vec and sort group by points
//     let mut group_authorities_sorted = Vec::from_iter(group_authorities_map);
//     group_authorities_sorted.sort_by(|(_, a), (_, b)| {
//         b.iter()
//             .map(|x| x.0.para_points())
//             .sum::<Points>()
//             .cmp(&a.iter().map(|x| x.0.para_points()).sum::<Points>())
//     });

//     let data = RawDataGroup {
//         network: network.clone(),
//         meta: metadata.clone(),
//         report_type: ReportType::Groups,
//         is_first_record: records.is_first_epoch(epoch_index),
//         groups: group_authorities_sorted.clone(),
//     };

//     let report = Report::from(data);

//     if let Ok(subs) = get_subscribers_by_epoch(ReportType::Groups, Some(epoch_index)) {
//         for user_id in subs.iter() {
//             onet.matrix()
//                 .send_private_message(
//                     user_id,
//                     &report.message(),
//                     Some(&report.formatted_message()),
//                 )
//                 .await?;
//             // NOTE: To not overflow matrix with messages just send maximum 2 per second
//             thread::sleep(time::Duration::from_millis(500));
//         }
//     }

//     Ok(())
// }

// pub async fn run_parachains_report(
//     era_index: EraIndex,
//     epoch_index: EpochIndex,
//     records: &Records,
// ) -> Result<(), OnetError> {
//     let onet: Onet = Onet::new().await;
//     let client = onet.client();

//     let network = Network::load(client).await?;

//     // Set era/session details
//     let start_block = records
//         .start_block(Some(EpochKey(era_index, epoch_index)))
//         .unwrap_or(&0);
//     let end_block = records
//         .end_block(Some(EpochKey(era_index, epoch_index)))
//         .unwrap_or(&0);
//     let metadata = Metadata {
//         active_era_index: era_index,
//         current_session_index: epoch_index,
//         blocks_interval: Some((*start_block, *end_block)),
//         ..Default::default()
//     };

//     // Populate some maps to get ranks
//     let mut parachains_map: BTreeMap<ParaId, ParaStats> = BTreeMap::new();

//     if let Some(authorities) = records.get_authorities(Some(EpochKey(era_index, epoch_index))) {
//         for authority_idx in authorities.iter() {
//             if let Some(para_record) =
//                 records.get_para_record(*authority_idx, Some(EpochKey(era_index, epoch_index)))
//             {
//                 for (para_id, stats) in para_record.para_stats().iter() {
//                     let s = parachains_map
//                         .entry(*para_id)
//                         .or_insert(ParaStats::default());
//                     s.implicit_votes += stats.implicit_votes();
//                     s.explicit_votes += stats.explicit_votes();
//                     s.missed_votes += stats.missed_votes();
//                     s.core_assignments += stats.core_assignments();
//                     s.authored_blocks += stats.authored_blocks();
//                     s.points += stats.points();
//                 }
//             }
//         }
//     }

//     // Convert map to vec and sort group by points
//     let mut parachains_sorted = Vec::from_iter(parachains_map);
//     parachains_sorted.sort_by(|(_, a), (_, b)| b.para_points().cmp(&a.para_points()));

//     let data = RawDataParachains {
//         network: network.clone(),
//         meta: metadata.clone(),
//         report_type: ReportType::Parachains,
//         is_first_record: records.is_first_epoch(epoch_index),
//         parachains: parachains_sorted.clone(),
//     };

//     // Send report only if para records available
//     let report = Report::from(data);

//     if let Ok(subs) = get_subscribers_by_epoch(ReportType::Parachains, Some(epoch_index)) {
//         for user_id in subs.iter() {
//             onet.matrix()
//                 .send_private_message(
//                     user_id,
//                     &report.message(),
//                     Some(&report.formatted_message()),
//                 )
//                 .await?;
//             // NOTE: To not overflow matrix with messages just send maximum 2 per second
//             thread::sleep(time::Duration::from_millis(500));
//         }
//     }

//     Ok(())
// }

// pub async fn try_run_network_report(
//     epoch_index: EpochIndex,
//     records: &Records,
//     is_loading: bool,
// ) -> Result<(), OnetError> {
//     let config = CONFIG.clone();
//     if !config.matrix_disabled && !is_loading {
//         if (epoch_index as f64 % config.matrix_network_report_epoch_rate as f64)
//             == config.epoch_rate_threshold as f64
//         {
//             if records.total_full_epochs() > 0 {
//                 let records_cloned = records.clone();
//                 async_std::task::spawn(async move {
//                     if let Err(e) = run_network_report(&records_cloned).await {
//                         error!("try_run_network_report error: {:?}", e);
//                     }
//                 });
//             } else {
//                 warn!("No full sessions yet to run the network report.")
//             }
//         }
//     }

//     Ok(())
// }

// pub async fn run_network_report(records: &Records) -> Result<(), OnetError> {
//     let onet: Onet = Onet::new().await;
//     let config = CONFIG.clone();
//     let api = onet.client().clone();

//     let network = Network::load(&api).await?;

//     // Fetch active era index
//     let active_era_addr = node_runtime::storage().staking().active_era();
//     let active_era_index = match api.storage().fetch(&active_era_addr, None).await? {
//         Some(info) => info.index,
//         None => return Err("Active era not defined".into()),
//     };

//     // Fetch current epoch
//     let current_index_addr = node_runtime::storage().session().current_index();
//     let current_session_index = match api.storage().fetch(&current_index_addr, None).await? {
//         Some(index) => index,
//         None => return Err("Current session index not defined".into()),
//     };

//     // Fetch active era total stake
//     let eras_total_stake_addr = node_runtime::storage()
//         .staking()
//         .eras_total_stake(&active_era_index);
//     let active_era_total_stake = match api.storage().fetch(&eras_total_stake_addr, None).await? {
//         Some(total_stake) => total_stake,
//         None => return Err("Current session index not defined".into()),
//     };

//     // Set era/session details
//     let metadata = Metadata {
//         active_era_index,
//         current_session_index,
//         active_era_total_stake,
//         ..Default::default()
//     };

//     let mut validators: Validators = Vec::new();

//     // Load TVP stashes
//     let tvp_stashes: Vec<AccountId32> = try_fetch_stashes_from_remote_url(false).await?;

//     // Fetch active validators
//     let authorities_addr = node_runtime::storage().session().validators();
//     if let Some(authorities) = api.storage().fetch(&authorities_addr, None).await? {
//         // Fetch all validators
//         let validators_addr = node_runtime::storage().staking().validators_root();
//         let mut iter = api.storage().iter(validators_addr, 10, None).await?;
//         while let Some((key, validator_prefs)) = iter.next().await? {
//             let stash = get_account_id_from_storage_key(key);
//             let mut v = Validator::new(stash.clone());
//             if validator_prefs.commission != Perbill(1000000000) {
//                 if !tvp_stashes.contains(&stash) {
//                     v.subset = Subset::NONTVP;
//                 } else {
//                     v.subset = Subset::TVP;
//                 }
//                 v.is_oversubscribed =
//                     verify_oversubscribed(&onet, active_era_index, &stash, None).await?;
//             } else {
//                 v.subset = Subset::C100;
//             }
//             // Commisssion
//             let Perbill(commission) = validator_prefs.commission;
//             v.commission = commission as f64 / 1_000_000_000.0_f64;
//             // Check if validator is in active set
//             v.is_active = authorities.contains(&stash);

//             // Fetch own stake
//             v.own_stake = get_own_stake_via_stash(&onet, &stash, None).await?;

//             // Get performance data from all eras available
//             if let Some(((active_epochs, authored_blocks, mut pattern), para_data)) =
//                 records.get_data_from_all_full_epochs(&stash)
//             {
//                 v.active_epochs = active_epochs;
//                 v.authored_blocks = authored_blocks;
//                 v.pattern.append(&mut pattern);
//                 if let Some((
//                     para_epochs,
//                     para_points,
//                     explicit_votes,
//                     implicit_votes,
//                     missed_votes,
//                     core_assignments,
//                 )) = para_data
//                 {
//                     // Note: If Para data exists than get node identity to be visible in the report
//                     v.name = get_display_name(&onet, &stash).await?;
//                     //
//                     v.para_epochs = para_epochs;
//                     v.explicit_votes = explicit_votes;
//                     v.implicit_votes = implicit_votes;
//                     v.missed_votes = missed_votes;
//                     v.core_assignments = core_assignments;
//                     if explicit_votes + implicit_votes + missed_votes > 0 {
//                         let mvr = missed_votes as f64
//                             / (explicit_votes + implicit_votes + missed_votes) as f64;
//                         v.missed_ratio = Some(mvr);
//                     }
//                     if para_epochs >= 1 {
//                         v.avg_para_points = para_points / para_epochs;
//                     }
//                 }
//             }

//             //
//             validators.push(v);
//         }
//     }

//     // Collect era points for maximum_history_eras
//     let start_era_index = active_era_index - config.maximum_history_eras;
//     for era_index in start_era_index..active_era_index {
//         // Fetch Era reward points
//         let era_reward_points_addr = node_runtime::storage()
//             .staking()
//             .eras_reward_points(&era_index);
//         if let Some(era_reward_points) = api.storage().fetch(&era_reward_points_addr, None).await? {
//             for (stash, points) in era_reward_points.individual.iter() {
//                 validators
//                     .iter_mut()
//                     .filter(|v| v.stash == *stash)
//                     .for_each(|v| {
//                         (*v).maximum_history_total_eras += 1;
//                         (*v).maximum_history_total_points += points;
//                     });
//             }
//         }
//     }

//     // Calculate a score based on the formula
//     // SCORE_1 = (1-MVR)*0.75 + ((AVG_PV_POINTS - MIN_AVG_POINTS)/(MAX_AVG_PV_POINTS-MIN_AVG_PV_POINTS))*0.18 + (PV_SESSIONS/TOTAL_SESSIONS)*0.07
//     // SCORE_2 = SCORE*0.25 + (1-COMMISSION)*0.75

//     // Normalize avg_para_points
//     let avg_para_points: Vec<u32> = validators
//         .iter()
//         .filter(|v| v.para_epochs >= 1 && v.missed_ratio.is_some())
//         .map(|v| v.avg_para_points)
//         .collect();
//     let max = avg_para_points.iter().max().unwrap_or_else(|| &0);
//     let min = avg_para_points.iter().min().unwrap_or_else(|| &0);

//     // Log maximum and minimum as it's useful to debug the repart score if nedeed
//     info!(
//         "Avg. para_points max: {} min: {} for the last {} sessions.",
//         max,
//         min,
//         records.total_full_epochs()
//     );

//     validators
//         .iter_mut()
//         .filter(|v| v.para_epochs >= 1 && v.missed_ratio.is_some())
//         .for_each(|v| {
//             let score = if max - min > 0 {
//                 (1.0_f64 - v.missed_ratio.unwrap()) * 0.75_f64
//                     + ((v.avg_para_points as f64 - *min as f64) / (*max as f64 - *min as f64))
//                         * 0.18_f64
//                     + (v.para_epochs as f64 / records.total_full_epochs() as f64) * 0.07_f64
//             } else {
//                 0.0_f64
//             };
//             (*v).score = score;
//             (*v).commission_score = score * 0.25 + (1.0 - v.commission) * 0.75;
//         });

//     debug!("validators {:?}", validators);

//     // Count TVP validators
//     let tvp_validators_total = validators
//         .iter()
//         .filter(|v| v.subset == Subset::TVP && v.para_epochs >= 1 && v.missed_ratio.is_some())
//         .count();

//     if tvp_validators_total > 0 {
//         // Network report data
//         let data = RawData {
//             network: network.clone(),
//             meta: metadata.clone(),
//             validators: validators.clone(),
//             records_total_full_epochs: records.total_full_epochs(),
//         };

//         let report = Report::from(data.clone());
//         onet.matrix()
//             .send_public_message(&report.message(), Some(&report.formatted_message()))
//             .await?;

//         // Trigger callout message to public rooms at the rate defined in config
//         let r = current_session_index as f64 % config.matrix_callout_epoch_rate as f64;
//         if r == 0.0_f64 {
//             let callout = Report::callout(data);
//             onet.matrix()
//                 .send_callout_message(&callout.message(), Some(&callout.formatted_message()))
//                 .await?;
//         }

//         // ---- Validators Performance Ranking Report data ----

//         // Set era/session details
//         let start_epoch = current_session_index - records.total_full_epochs();
//         if let Some(start_era) = records.get_era_index(Some(start_epoch)) {
//             let start_block = records
//                 .start_block(Some(EpochKey(*start_era, start_epoch)))
//                 .unwrap_or(&0);

//             let end_epoch = current_session_index - 1;
//             if let Some(end_era) = records.get_era_index(Some(end_epoch)) {
//                 let end_block = records
//                     .end_block(Some(EpochKey(*end_era, current_session_index - 1)))
//                     .unwrap_or(&0);
//                 let metadata = Metadata {
//                     interval: Some(((*start_era, start_epoch), (*end_era, end_epoch))),
//                     blocks_interval: Some((*start_block, *end_block)),
//                     ..Default::default()
//                 };

//                 let data = RawDataRank {
//                     network: network.clone(),
//                     meta: metadata.clone(),
//                     report_type: ReportType::Insights,
//                     validators: validators.clone(),
//                     records_total_full_epochs: records.total_full_epochs(),
//                 };

//                 let report = Report::from(data);

//                 // Save file
//                 let filename = format!(
//                     "onet_{}_{}{}_{}{}.txt.gz",
//                     config.chain_name.to_lowercase(),
//                     start_era,
//                     start_epoch,
//                     end_era,
//                     end_epoch
//                 );
//                 report.save(&filename)?;

//                 // Get upload file and send message DM
//                 let path_filename = format!("{}{}", config.data_path, filename);
//                 let file_size = fs::metadata(&path_filename)?.len();

//                 if let Some(url) = onet.matrix().upload_file(&path_filename)? {
//                     if let Ok(subs) = get_subscribers_by_epoch(ReportType::Insights, None) {
//                         for user_id in subs.iter() {
//                             onet.matrix()
//                                 .send_private_file(
//                                     user_id,
//                                     &filename,
//                                     &url,
//                                     Some(FileInfo::with_size(file_size)),
//                                 )
//                                 .await?;
//                             // NOTE: To not overflow matrix with messages just send maximum 2 per second
//                             thread::sleep(time::Duration::from_millis(500));
//                         }
//                     }
//                 }
//             }
//         }

//         // Trigger nomination at the rate defined in config
//         if config.pools_enabled {
//             if (current_session_index as f64 % config.pools_nominate_rate as f64)
//                 == config.epoch_rate_threshold as f64
//             {
//                 if records.total_full_epochs() >= config.pools_minimum_sessions {
//                     match try_run_nomination(&onet, &records, validators).await {
//                         Ok(message) => {
//                             onet.matrix()
//                                 .send_public_message(&message, Some(&message))
//                                 .await?;
//                         }
//                         Err(e) => error!("{}", e),
//                     }
//                 } else {
//                     warn!(
//                         "Only {} full sessions recorded, at least {} are needed to trigger a nomination.",
//                         records.total_full_epochs(),
//                         config.pools_minimum_sessions
//                     );
//                 }
//             }
//         }
//     } else {
//         let message = format!(
//             "💤 Skipping Network Report for {} // {} due to the status of the TVP validators not being successfully obtained.",
//                 network.name,
//                 metadata.active_era_index,
//         );
//         onet.matrix()
//             .send_public_message(&message, Some(&message))
//             .await?;
//     }

//     Ok(())
// }

// fn define_first_pool_call(
//     validators: &mut Vec<&Validator>,
//     maximum_nominations: Option<u32>,
// ) -> Result<Call, OnetError> {
//     let config = CONFIG.clone();
//     let pool_id = config.pool_id_1;
//     if pool_id == 0 {
//         return Err(OnetError::PoolError(format!(
//             "Nomination Pool ID {} not defined.",
//             pool_id
//         )));
//     }

//     if validators.len() > 0 {
//         // Sort validators by score for Pool 1
//         validators.sort_by(|a, b| b.score.partial_cmp(&a.score).unwrap());

//         // Limit maximum nomination candidates to be included in the call
//         let max: usize = if let Some(max) = maximum_nominations {
//             if validators.len() as u32 > max {
//                 usize::try_from(max).unwrap()
//             } else {
//                 validators.len()
//             }
//         } else {
//             if validators.len() as u32 > config.pools_maximum_nominations {
//                 usize::try_from(config.pools_maximum_nominations).unwrap()
//             } else {
//                 validators.len()
//             }
//         };

//         validators.truncate(max);

//         let accounts = validators
//             .iter()
//             .map(|v| v.stash.clone())
//             .collect::<Vec<AccountId32>>();

//         // Define call
//         let call = Call::NominationPools(NominationPoolsCall::nominate {
//             pool_id: pool_id,
//             validators: accounts,
//         });
//         return Ok(call);
//     }
//     Err(OnetError::PoolError(format!(
//         "Call for nomination pool {} could not be defined since there are No validators to select",
//         pool_id
//     )))
// }

// fn define_second_pool_call(
//     validators: &mut Vec<&Validator>,
//     maximum_nominations: Option<u32>,
// ) -> Result<Call, OnetError> {
//     let config = CONFIG.clone();
//     let pool_id = config.pool_id_2;
//     if pool_id == 0 {
//         return Err(OnetError::PoolError(format!(
//             "Nomination Pool ID {} not defined.",
//             pool_id
//         )));
//     }

//     if validators.len() > 0 {
//         // Sort validators by score for Pool 1
//         validators.sort_by(|a, b| b.commission_score.partial_cmp(&a.commission_score).unwrap());

//         // Limit maximum nomination candidates to be included in the call
//         let max: usize = if let Some(max) = maximum_nominations {
//             if validators.len() as u32 > max {
//                 usize::try_from(max).unwrap()
//             } else {
//                 validators.len()
//             }
//         } else {
//             if validators.len() as u32 > config.pools_maximum_nominations {
//                 usize::try_from(config.pools_maximum_nominations).unwrap()
//             } else {
//                 validators.len()
//             }
//         };

//         validators.truncate(max);

//         let accounts = validators
//             .iter()
//             .map(|v| v.stash.clone())
//             .collect::<Vec<AccountId32>>();

//         // Define call
//         let call = Call::NominationPools(NominationPoolsCall::nominate {
//             pool_id: pool_id,
//             validators: accounts,
//         });
//         return Ok(call);
//     }
//     Err(OnetError::PoolError(format!(
//         "Call for nomination pool {} could not be defined since there are No validators to select",
//         pool_id
//     )))
// }

// // * APR is the annualized average of all stashes from the last X eras.
// pub async fn calculate_apr_from_stashes(
//     onet: &Onet,
//     stashes: Vec<AccountId32>,
//     block_hash: Option<H256>,
// ) -> Result<f64, OnetError> {
//     let start = Instant::now();
//     let api = onet.client().clone();
//     let config = CONFIG.clone();

//     // Fetch active era index
//     let active_era_addr = node_runtime::storage().staking().active_era();
//     let active_era_index = match api.storage().fetch(&active_era_addr, block_hash).await? {
//         Some(info) => info.index,
//         None => return Err("Active era not defined".into()),
//     };

//     let mut total_eras: u128 = 0;
//     let mut total_points: u128 = 0;
//     let mut total_reward: u128 = 0;
//     let mut nominees_total_eras: u128 = 0;
//     let mut nominees_total_points: u128 = 0;
//     let mut nominees_total_stake: u128 = 0;
//     let mut nominees_total_commission: u128 = 0;

//     // Collect stash commission
//     for stash in stashes.iter() {
//         let validator_addr = node_runtime::storage().staking().validators(stash);
//         if let Some(validator) = api.storage().fetch(&validator_addr, block_hash).await? {
//             let Perbill(commission) = validator.commission;
//             nominees_total_commission += commission as u128;
//         }
//     }

//     // Collect chain data for maximum_history_eras
//     // let start_era_index = active_era_index - config.maximum_history_eras;
//     let start_era_index = active_era_index - 84;
//     for era_index in start_era_index..active_era_index {
//         // Fetch Era reward points
//         let era_reward_points_addr = node_runtime::storage()
//             .staking()
//             .eras_reward_points(&era_index);
//         if let Some(era_reward_points) = api
//             .storage()
//             .fetch(&era_reward_points_addr, block_hash)
//             .await?
//         {
//             for (stash, points) in era_reward_points.individual.iter() {
//                 if stashes.contains(stash) {
//                     nominees_total_eras += 1;
//                     nominees_total_points += *points as u128;

//                     // Fetch Era stakers
//                     let eras_stakers_addr = node_runtime::storage()
//                         .staking()
//                         .eras_stakers(&era_index, stash);
//                     if let Some(eras_stakers) =
//                         api.storage().fetch(&eras_stakers_addr, block_hash).await?
//                     {
//                         nominees_total_stake += eras_stakers.total;
//                     }
//                 }
//             }
//             total_points += era_reward_points.total as u128;
//             total_eras += 1;

//             // Fetch Era validator reward
//             let eras_validator_reward_addr = node_runtime::storage()
//                 .staking()
//                 .eras_validator_reward(&era_index);
//             if let Some(eras_validator_reward) = api
//                 .storage()
//                 .fetch(&eras_validator_reward_addr, block_hash)
//                 .await?
//             {
//                 total_reward += eras_validator_reward;
//             }
//         }
//     }

//     debug!(
//         "nominees_total_eras: {} nominees_total_points: {} nominees_total_stake: {}",
//         nominees_total_eras, nominees_total_points, nominees_total_stake
//     );
//     debug!(
//         "total_eras: {} total_points: {} total_reward: {}",
//         total_eras, total_points, total_reward
//     );

//     if nominees_total_eras > 0 {
//         let avg_points_per_nominee_per_era = nominees_total_points / nominees_total_eras;
//         debug!(
//             "avg_points_per_nominee_per_era: {}",
//             avg_points_per_nominee_per_era
//         );
//         let avg_stake_per_nominee_per_era = nominees_total_stake / nominees_total_eras;
//         debug!(
//             "avg_stake_per_nominee_per_era: {}",
//             avg_stake_per_nominee_per_era
//         );
//         let avg_reward_per_era = total_reward / total_eras;
//         debug!("avg_reward_per_era: {}", avg_reward_per_era);
//         let avg_points_per_era = total_points / total_eras;
//         debug!("avg_points_per_era: {}", avg_points_per_era);

//         let avg_reward_per_nominee_per_era =
//             (avg_points_per_nominee_per_era * avg_reward_per_era) / avg_points_per_era;
//         debug!(
//             "avg_reward_per_nominee_per_era: {}",
//             avg_reward_per_nominee_per_era
//         );

//         let avg_commission_per_nominee = nominees_total_commission / stashes.len() as u128;
//         debug!("avg_commission_per_nominee: {}", avg_commission_per_nominee);

//         let commission = avg_commission_per_nominee as f64 / 1_000_000_000.0_f64;
//         let apr: f64 = (avg_reward_per_nominee_per_era as f64 * (1.0 - commission))
//             * (1.0 / avg_stake_per_nominee_per_era as f64)
//             * config.eras_per_day as f64
//             * 365.0;
//         debug!("APR: {} calculated ({:?})", apr, start.elapsed());
//         Ok(apr)
//     } else {
//         Ok(0.0_f64)
//     }
// }

// pub async fn try_run_cache_nomination_pools(
//     block_number: BlockNumber,
//     block_hash: Option<H256>,
// ) -> Result<(), OnetError> {
//     let config = CONFIG.clone();
//     if config.cache_writer_enabled {
//         async_std::task::spawn(async move {
//             if let Err(e) = cache_nomination_pools(block_number, block_hash).await {
//                 error!("cache_nomination_pools error: {:?}", e);
//             }
//         });

//         async_std::task::spawn(async move {
//             if let Err(e) = cache_nomination_pools_stats(block_number, block_hash).await {
//                 error!("cache_nomination_pools_stats error: {:?}", e);
//             }
//         });

//         // NOTE: network_report is issued every era we could use the same config to cache nomination pools APR
//         // but since the APR is based on the current nominees and these can be changed within the session
//         // we calculate the APR every new session for now
//         async_std::task::spawn(async move {
//             if let Err(e) = cache_nomination_pools_nominees(block_number, block_hash).await {
//                 error!("cache_nomination_pools_stats error: {:?}", e);
//             }
//         });
//     }
//     Ok(())
// }
=======
pub async fn try_run_cache_nomination_pools(
    block_number: BlockNumber,
    block_hash: Option<H256>,
) -> Result<(), OnetError> {
    let config = CONFIG.clone();
    if config.cache_writer_enabled && config.pools_enabled {
        async_std::task::spawn(async move {
            if let Err(e) = cache_nomination_pools(block_number, block_hash).await {
                error!("cache_nomination_pools error: {:?}", e);
            }
        });

        async_std::task::spawn(async move {
            if let Err(e) = cache_nomination_pools_stats(block_number, block_hash).await {
                error!("cache_nomination_pools_stats error: {:?}", e);
            }
        });

        // NOTE: network_report is issued every era we could use the same config to cache nomination pools APR
        // but since the APR is based on the current nominees and these can be changed within the session
        // we calculate the APR every new session for now
        async_std::task::spawn(async move {
            if let Err(e) = cache_nomination_pools_nominees(block_number, block_hash).await {
                error!("cache_nomination_pools_stats error: {:?}", e);
            }
        });
    }
    Ok(())
}
>>>>>>> b920ce26

pub async fn try_run_cache_nomination_pools_stats(
    block_number: BlockNumber,
    block_hash: H256,
) -> Result<(), OnetError> {
    let config = CONFIG.clone();
    if config.cache_writer_enabled && config.pools_enabled {
        // collect nomination stats every minute
        if (block_number as f64 % 10.0_f64) == 0.0_f64 {
            async_std::task::spawn(async move {
                if let Err(e) = cache_nomination_pools_stats(block_number, block_hash).await {
                    error!("cache_nomination_pools_stats error: {:?}", e);
                }
            });
        }
    }
    Ok(())
}

// pub async fn cache_nomination_pools_nominees(
//     block_number: BlockNumber,
//     block_hash: Option<H256>,
// ) -> Result<(), OnetError> {
//     let start = Instant::now();
//     let onet: Onet = Onet::new().await;
//     let api = onet.client().clone();
//     let mut cache = onet.cache.get().await.map_err(CacheError::RedisPoolError)?;

//     // fetch last pool id
//     let last_pool_id_addr = node_runtime::storage().nomination_pools().last_pool_id();
//     if let Some(last_pool_id) = api.storage().fetch(&last_pool_id_addr, block_hash).await? {
//         let active_era_addr = node_runtime::storage().staking().active_era();
//         let era_index = match api.storage().fetch(&active_era_addr, block_hash).await? {
//             Some(info) => info.index,
//             None => return Err("Active era not defined".into()),
//         };
//         let current_index_addr = node_runtime::storage().session().current_index();
//         let epoch_index = match api.storage().fetch(&current_index_addr, block_hash).await? {
//             Some(index) => index,
//             None => return Err("Current session index not defined".into()),
//         };

//         let mut valid_pool = Some(1);
//         while let Some(pool_id) = valid_pool {
//             if pool_id > last_pool_id {
//                 valid_pool = None;
//             } else {
//                 let mut pool_nominees = PoolNominees::new();
//                 pool_nominees.block_number = block_number;

//                 // fetch pool nominees
//                 let pool_stash_account = nomination_pool_account(AccountType::Bonded, pool_id);
//                 let nominators_addr = node_runtime::storage()
//                     .staking()
//                     .nominators(&pool_stash_account);
//                 if let Some(nominations) = api.storage().fetch(&nominators_addr, block_hash).await?
//                 {
//                     // deconstruct targets
//                     let BoundedVec(stashes) = nominations.targets;

//                     // calculate APR
//                     pool_nominees.apr =
//                         calculate_apr_from_stashes(&onet, stashes.clone(), block_hash).await?;

//                     pool_nominees.nominees = stashes.clone();

//                     let mut active = Vec::<ActiveNominee>::new();
//                     // check active nominees
//                     for stash in stashes {
//                         let eras_stakers_addr = node_runtime::storage()
//                             .staking()
//                             .eras_stakers(era_index, &stash);
//                         if let Some(exposure) =
//                             api.storage().fetch(&eras_stakers_addr, block_hash).await?
//                         {
//                             if let Some(individual) =
//                                 exposure.others.iter().find(|x| x.who == pool_stash_account)
//                             {
//                                 active.push(ActiveNominee::with(stash.clone(), individual.value));
//                             }
//                         }
//                     }
//                     pool_nominees.active = active;

//                     // serialize and cache pool
//                     let serialized = serde_json::to_string(&pool_nominees)?;
//                     redis::cmd("SET")
//                         .arg(CacheKey::NominationPoolNomineesByPoolAndSession(
//                             pool_id,
//                             epoch_index,
//                         ))
//                         .arg(serialized)
//                         .query_async(&mut cache as &mut Connection)
//                         .await
//                         .map_err(CacheError::RedisCMDError)?;
//                 }

//                 valid_pool = Some(pool_id + 1);
//             }
//         }
//         // Log cache processed duration time
//         info!(
//             "Pools nominees #{} cached ({:?})",
//             epoch_index,
//             start.elapsed()
//         );
//     }

//     Ok(())
// }

pub async fn cache_nomination_pools_stats(
    block_number: BlockNumber,
    block_hash: H256,
) -> Result<(), OnetError> {
    let start = Instant::now();
    let onet: Onet = Onet::new().await;
    let api = onet.client().clone();
    let mut cache = onet.cache.get().await.map_err(CacheError::RedisPoolError)?;

    // fetch last pool id
    let last_pool_id_addr = node_runtime::storage().nomination_pools().last_pool_id();
    if let Some(last_pool_id) = api
        .storage()
        .at(block_hash)
        .fetch(&last_pool_id_addr)
        .await?
    {
        let current_index_addr = node_runtime::storage().session().current_index();
        let epoch_index = match api
            .storage()
            .at(block_hash)
            .fetch(&current_index_addr)
            .await?
        {
            Some(index) => index,
            None => return Err("Current session index not defined".into()),
        };

        let mut valid_pool = Some(1);
        while let Some(pool_id) = valid_pool {
            if pool_id > last_pool_id {
                valid_pool = None;
            } else {
                let mut pool_stats = PoolStats::new();
                pool_stats.block_number = block_number;

                let pid = pool_id.into();
                let bonded_pools_addr = node_runtime::storage()
                    .nomination_pools()
                    .bonded_pools(&pid);
                if let Some(bonded) = api
                    .storage()
                    .at(block_hash)
                    .fetch(&bonded_pools_addr)
                    .await?
                {
                    //             pool_stats.points = bonded.points;
                    //             pool_stats.member_counter = bonded.member_counter;

                    //             // fetch pool stash account staked amount
                    //             // let stash_account = nomination_pool_account(AccountType::Bonded, pool_id);
                    //             // let account_addr = node_runtime::storage().system().account(&stash_account);
                    //             // if let Some(account_info) =
                    //             //     api.storage().fetch(&account_addr, block_hash).await?
                    //             // {
                    //             //     pool_stats.staked = account_info.data.fee_frozen;
                    //             // }

                    //             // fetch pool stash account staked amount from staking pallet
                    //             let stash_account = nomination_pool_account(AccountType::Bonded, pool_id).into();
                    //             let ledger_addr = node_runtime::storage().staking().ledger(&stash_account);
                    //             if let Some(data) = api.storage().at(block_hash).fetch(&ledger_addr).await? {
                    //                 pool_stats.staked = data.active;
                    //                 pool_stats.unbonding = data.total - data.active;
                    //             }

                    //             // fetch pool reward account free amount
                    //             let stash_account = nomination_pool_account(AccountType::Reward, pool_id).into();
                    //             let account_addr = node_runtime::storage().system().account(&stash_account);
                    //             if let Some(account_info) =
                    //                 api.storage().at(block_hash).fetch(&account_addr).await?
                    //             {
                    //                 pool_stats.reward = account_info.data.free;
                    //             }

                    //             // serialize and cache pool
                    //             let serialized = serde_json::to_string(&pool_stats)?;
                    //             redis::cmd("SET")
                    //                 .arg(CacheKey::NominationPoolStatsByPoolAndSession(
                    //                     pool_id,
                    //                     epoch_index,
                    //                 ))
                    //                 .arg(serialized)
                    //                 .query_async(&mut cache as &mut Connection)
                    //                 .await
                    //                 .map_err(CacheError::RedisCMDError)?;
                }

                valid_pool = Some(pool_id + 1);
            }
        }
        // Log cache processed duration time
        info!(
            "Pools stats #{} cached ({:?})",
            epoch_index,
            start.elapsed()
        );
    }
    Ok(())
}

// pub async fn cache_nomination_pools(
//     block_number: BlockNumber,
//     block_hash: Option<H256>,
// ) -> Result<(), OnetError> {
//     let start = Instant::now();
//     let onet: Onet = Onet::new().await;
//     let api = onet.client().clone();
//     let mut cache = onet.cache.get().await.map_err(CacheError::RedisPoolError)?;

//     // fetch last pool id
//     let last_pool_id_addr = node_runtime::storage().nomination_pools().last_pool_id();
//     if let Some(last_pool_id) = api.storage().fetch(&last_pool_id_addr, block_hash).await? {
//         let current_index_addr = node_runtime::storage().session().current_index();
//         let epoch_index = match api.storage().fetch(&current_index_addr, block_hash).await? {
//             Some(index) => index,
//             None => return Err("Current session index not defined".into()),
//         };

//         let mut valid_pool = Some(1);
//         while let Some(pool_id) = valid_pool {
//             if pool_id > last_pool_id {
//                 valid_pool = None;
//             } else {
//                 // Load chain data
//                 let metadata_addr = node_runtime::storage()
//                     .nomination_pools()
//                     .metadata(&pool_id);
//                 if let Some(BoundedVec(metadata)) =
//                     api.storage().fetch(&metadata_addr, block_hash).await?
//                 {
//                     let metadata = str(metadata);
//                     let mut pool = Pool::with_id_and_metadata(pool_id, metadata);

//                     let bonded_pools_addr = node_runtime::storage()
//                         .nomination_pools()
//                         .bonded_pools(&pool_id);
//                     if let Some(bonded) =
//                         api.storage().fetch(&bonded_pools_addr, block_hash).await?
//                     {
//                         let state = match bonded.state {
//                             PoolState::Blocked => pools::PoolState::Blocked,
//                             PoolState::Destroying => pools::PoolState::Destroying,
//                             _ => pools::PoolState::Open,
//                         };
//                         pool.state = state;

//                         // assign roles
//                         let mut depositor = Account::with_address(bonded.roles.depositor.clone());
//                         depositor.identity =
//                             get_identity(&onet, &bonded.roles.depositor, None).await?;
//                         let root = if let Some(root) = bonded.roles.root {
//                             let mut root_acc = Account::with_address(root.clone());
//                             root_acc.identity = get_identity(&onet, &root, None).await?;
//                             Some(root_acc)
//                         } else {
//                             None
//                         };
//                         let nominator = if let Some(acc) = bonded.roles.nominator {
//                             let mut nominator = Account::with_address(acc.clone());
//                             nominator.identity = get_identity(&onet, &acc, None).await?;
//                             Some(nominator)
//                         } else {
//                             None
//                         };
//                         let state_toggler = if let Some(acc) = bonded.roles.bouncer {
//                             let mut state_toggler = Account::with_address(acc.clone());
//                             state_toggler.identity = get_identity(&onet, &acc, None).await?;
//                             Some(state_toggler)
//                         } else {
//                             None
//                         };

//                         pool.roles = Some(Roles::with(depositor, root, nominator, state_toggler));
//                         pool.block_number = block_number;

//                         // serialize and cache pool
//                         let serialized = serde_json::to_string(&pool)?;
//                         redis::cmd("SET")
//                             .arg(CacheKey::NominationPoolRecord(pool_id))
//                             .arg(serialized)
//                             .query_async(&mut cache as &mut Connection)
//                             .await
//                             .map_err(CacheError::RedisCMDError)?;
//                     }
//                 }
//                 // cache pool_id into a sorted set by session
//                 redis::cmd("ZADD")
//                     .arg(CacheKey::NominationPoolIdsBySession(epoch_index))
//                     .arg(0)
//                     .arg(pool_id)
//                     .query_async(&mut cache as &mut Connection)
//                     .await
//                     .map_err(CacheError::RedisCMDError)?;

//                 valid_pool = Some(pool_id + 1);
//             }
//         }
//         // Log cache processed duration time
//         info!("Pools #{} cached ({:?})", epoch_index, start.elapsed());
//     }
//     Ok(())
// }

// async fn try_run_nomination(
//     onet: &Onet,
//     records: &Records,
//     validators: Validators,
// ) -> Result<String, OnetError> {
//     let config = CONFIG.clone();
//     let api = onet.client().clone();

//     // Load nominator seed account
//     let seed = fs::read_to_string(config.pools_nominator_seed_path)
//         .expect("Something went wrong reading the pool nominator seed file");
//     let seed_account: sr25519::Pair = get_from_seed(&seed, None);
//     let signer = PairSigner::<PolkadotConfig, sr25519::Pair>::new(seed_account);

//     // create a batch call to nominate both pools
//     let mut calls: Vec<Call> = vec![];

//     // Define minimum para epochs to be considered in the nomination:
//     // NOTE: this should be exactly the same as the minimum used in ranking
//     // min_para_epochs = 1 if total_full_epochs < 12;
//     // min_para_epochs = 2 if total_full_epochs < 24;
//     // min_para_epochs = 3 if total_full_epochs < 36;
//     // min_para_epochs = 4 if total_full_epochs < 48;
//     // min_para_epochs = 5 if total_full_epochs = 48;
//     let min_para_epochs = (records.total_full_epochs() / 12) + 1;

//     let tvp_validators = validators
//         .iter()
//         .filter(|v| {
//             v.subset == Subset::TVP && v.para_epochs >= min_para_epochs && v.missed_ratio.is_some()
//         })
//         .collect::<Vec<&Validator>>();

//     // ** Define calls to be included in the batch **

//     // Pool 1 should include top TVP validators in the last X sessions
//     // Note: maximum validators are 24 in Kusama / 16 Polkadot
//     let call = define_first_pool_call(&mut tvp_validators.clone(), None)?;
//     calls.push(call);

//     if config.pools_second_pool_enabled {
//         // Pool 2 should include top TVP validators with the lowest commission in the last X sessions
//         // Note: maximum validators are 12 in Kusama / 8 Polkadot
//         let call = define_second_pool_call(
//             &mut tvp_validators.clone(),
//             Some(config.pools_maximum_nominations / 2),
//         )?;
//         calls.push(call);
//     }

//     if calls.len() > 0 {
//         // Submit batch call with nominations
//         let tx = node_runtime::tx().utility().batch(calls).unvalidated();

//         let response = api
//             .tx()
//             .sign_and_submit_then_watch_default(&tx, &signer)
//             .await?
//             .wait_for_finalized()
//             .await?;

//         let tx_events = response.fetch_events().await?;

//         // Get block number
//         let block_number =
//             if let Some(header) = api.rpc().header(Some(tx_events.block_hash())).await? {
//                 header.number
//             } else {
//                 0
//             };

//         let failed_event = tx_events.find_first::<ExtrinsicFailed>()?;

//         if let Some(ev) = failed_event {
//             return Err(OnetError::PoolError(format!(
//                 "Nomination for <i>Pool Is {}</i> and <i>{}</i> failed at block #{} with event: {:?}",
//                 config.pool_id_1, config.pool_id_2, block_number, ev
//             )));
//         } else {
//             let explorer_url = format!(
//                 "https://{}.subscan.io/extrinsic/{:?}",
//                 config.chain_name.to_lowercase(),
//                 tx_events.extrinsic_hash()
//             );
//             let mut message: String =
//                 format!("🗳️ Nomination for <i>Pool Id {}</i> ", config.pool_id_1,);
//             if config.pools_second_pool_enabled {
//                 message.push_str(&format!("and <i>Pool Id {}</i> ", config.pool_id_2,));
//             }
//             message.push_str(&format!(
//                 "finalized at block #{} (<a href=\"{}\">{}</a>)",
//                 block_number,
//                 explorer_url,
//                 tx_events.extrinsic_hash().to_string()
//             ));
//             // // Cache pool nomination
//             // let unix_now = SystemTime::now()
//             //     .duration_since(SystemTime::UNIX_EPOCH)
//             //     .unwrap();
//             // let pool_nomination = PoolNomination {
//             //     id: config.pool_id_1,
//             //     sessions_counter: records.total_full_epochs(),
//             //     block_number,
//             //     extrinsic_hash: tx_events.extrinsic_hash(),
//             //     ts: unix_now.as_secs(),
//             // };
//             // pool_nomination.cache()?;
//             // let pool_nomination = PoolNomination {
//             //     id: config.pool_id_2,
//             //     sessions_counter: records.total_full_epochs(),
//             //     block_number,
//             //     extrinsic_hash: tx_events.extrinsic_hash(),
//             //     ts: unix_now.as_secs(),
//             // };
//             // pool_nomination.cache()?;
//             return Ok(message);
//         }
//     }
//     Err(OnetError::PoolError(
//         format!("Nomination for pools ({}, {}) failed since there are No calls for the batch call nomination.", config.pool_id_1,
//         config.pool_id_2,),
//     ))
// }

// async fn verify_oversubscribed(
//     onet: &Onet,
//     era_index: u32,
//     stash: &AccountId32,
//     block_hash: Option<H256>,
// ) -> Result<bool, OnetError> {
//     let api = onet.client().clone();

//     let eras_stakers_addr = node_runtime::storage()
//         .staking()
//         .eras_stakers(&era_index, stash);
//     if let Some(exposure) = api.storage().fetch(&eras_stakers_addr, block_hash).await? {
//         return Ok(exposure.others.len() > 256);
//     }
//     return Ok(false);
// }

// async fn get_own_stake_via_controller(
//     onet: &Onet,
//     controller: &AccountId32,
//     block_hash: Option<H256>,
// ) -> Result<u128, OnetError> {
//     let api = onet.client().clone();

//     let ledger_addr = node_runtime::storage().staking().ledger(controller);
//     if let Some(ledger) = api.storage().fetch(&ledger_addr, block_hash).await? {
//         return Ok(ledger.active);
//     }
//     return Ok(0);
// }

// async fn get_own_stake_via_stash(
//     onet: &Onet,
//     stash: &AccountId32,
//     block_hash: Option<H256>,
// ) -> Result<u128, OnetError> {
//     let api = onet.client().clone();

//     let bonded_addr = node_runtime::storage().staking().bonded(stash);
//     if let Some(controller) = api.storage().fetch(&bonded_addr, block_hash).await? {
//         let ledger_addr = node_runtime::storage().staking().ledger(controller);
//         if let Some(ledger) = api.storage().fetch(&ledger_addr, block_hash).await? {
//             return Ok(ledger.active);
//         }
//     }
//     return Ok(0);
// }

// async fn get_display_name(onet: &Onet, stash: &AccountId32) -> Result<String, OnetError> {
//     if let Some(identity) = get_identity(&onet, &stash, None).await? {
//         return Ok(identity.to_string());
//     } else {
//         let s = &stash.to_string();
//         Ok(format!("{}...{}", &s[..6], &s[s.len() - 6..]))
//     }
// }

// #[async_recursion]
// async fn get_identity(
//     onet: &Onet,
//     stash: &AccountId32,
//     sub_account_name: Option<String>,
// ) -> Result<Option<Identity>, OnetError> {
//     let api = onet.client().clone();

//     let identity_of_addr = node_runtime::storage().identity().identity_of(stash);
//     match api.storage().fetch(&identity_of_addr, None).await? {
//         Some(identity) => {
//             debug!("identity {:?}", identity);
//             let parent = parse_identity_data(identity.info.display);
//             let identity = match sub_account_name {
//                 Some(child) => Identity::with_name_and_sub(parent, child),
//                 None => Identity::with_name(parent),
//             };
//             Ok(Some(identity))
//         }
//         None => {
//             let super_of_addr = node_runtime::storage().identity().super_of(stash);
//             if let Some((parent_account, data)) = api.storage().fetch(&super_of_addr, None).await? {
//                 let sub_account_name = parse_identity_data(data);
//                 return get_identity(&onet, &parent_account, Some(sub_account_name.to_string()))
//                     .await;
//             } else {
//                 Ok(None)
//             }
//         }
//     }
// }

// //
// fn parse_identity_data(data: Data) -> String {
//     match data {
//         Data::Raw0(bytes) => str(bytes.to_vec()),
//         Data::Raw1(bytes) => str(bytes.to_vec()),
//         Data::Raw2(bytes) => str(bytes.to_vec()),
//         Data::Raw3(bytes) => str(bytes.to_vec()),
//         Data::Raw4(bytes) => str(bytes.to_vec()),
//         Data::Raw5(bytes) => str(bytes.to_vec()),
//         Data::Raw6(bytes) => str(bytes.to_vec()),
//         Data::Raw7(bytes) => str(bytes.to_vec()),
//         Data::Raw8(bytes) => str(bytes.to_vec()),
//         Data::Raw9(bytes) => str(bytes.to_vec()),
//         Data::Raw10(bytes) => str(bytes.to_vec()),
//         Data::Raw11(bytes) => str(bytes.to_vec()),
//         Data::Raw12(bytes) => str(bytes.to_vec()),
//         Data::Raw13(bytes) => str(bytes.to_vec()),
//         Data::Raw14(bytes) => str(bytes.to_vec()),
//         Data::Raw15(bytes) => str(bytes.to_vec()),
//         Data::Raw16(bytes) => str(bytes.to_vec()),
//         Data::Raw17(bytes) => str(bytes.to_vec()),
//         Data::Raw18(bytes) => str(bytes.to_vec()),
//         Data::Raw19(bytes) => str(bytes.to_vec()),
//         Data::Raw20(bytes) => str(bytes.to_vec()),
//         Data::Raw21(bytes) => str(bytes.to_vec()),
//         Data::Raw22(bytes) => str(bytes.to_vec()),
//         Data::Raw23(bytes) => str(bytes.to_vec()),
//         Data::Raw24(bytes) => str(bytes.to_vec()),
//         Data::Raw25(bytes) => str(bytes.to_vec()),
//         Data::Raw26(bytes) => str(bytes.to_vec()),
//         Data::Raw27(bytes) => str(bytes.to_vec()),
//         Data::Raw28(bytes) => str(bytes.to_vec()),
//         Data::Raw29(bytes) => str(bytes.to_vec()),
//         Data::Raw30(bytes) => str(bytes.to_vec()),
//         Data::Raw31(bytes) => str(bytes.to_vec()),
//         Data::Raw32(bytes) => str(bytes.to_vec()),
//         _ => format!("???"),
//     }
// }

// fn str(bytes: Vec<u8>) -> String {
//     format!("{}", String::from_utf8_lossy(&bytes))
// }

// async fn get_authority_index(
//     onet: &Onet,
//     block_hash: Option<H256>,
// ) -> Result<Option<AuthorityIndex>, OnetError> {
//     let api = onet.client().clone();
//     if let Some(header) = api.rpc().header(block_hash).await? {
//         match header.digest {
//             Digest { logs } => {
//                 for digests in logs.iter() {
//                     match digests {
//                         DigestItem::PreRuntime(_, data) => {
//                             if let Some(pre) = PreDigest::decode(&mut &data[..]).ok() {
//                                 match pre {
//                                     PreDigest::Primary(e) => return Ok(Some(e.authority_index)),
//                                     PreDigest::SecondaryPlain(e) => {
//                                         return Ok(Some(e.authority_index))
//                                     }
//                                     PreDigest::SecondaryVRF(e) => {
//                                         return Ok(Some(e.authority_index))
//                                     }
//                                 }
//                             }
//                         }
//                         _ => (),
//                     }
//                 }
//             }
//         }
//     }
//     Ok(None)
// }

// pub async fn try_run_cache_session_stats_records(
//     block_hash: Option<H256>,
//     is_loading: bool,
// ) -> Result<(), OnetError> {
//     let config = CONFIG.clone();
//     if config.cache_writer_enabled {
//         async_std::task::spawn(async move {
//             if let Err(e) = cache_session_stats_records(block_hash, is_loading).await {
//                 error!("try_run_cache_session_stats_records error: {:?}", e);
//             }
//         });
//     }

//     Ok(())
// }

// /// ---
// /// cache all validators profile and snapshot session stats at the last block of the session
// pub async fn cache_session_stats_records(
//     block_hash: Option<H256>,
//     is_loading: bool,
// ) -> Result<(), OnetError> {
//     let start = Instant::now();
//     let onet: Onet = Onet::new().await;
//     let api = onet.client().clone();
//     let mut cache = onet.cache.get().await.map_err(CacheError::RedisPoolError)?;

//     // ---
//     // cache all validators profile every new session and snapshot session stats

//     if let Some(block) = api.rpc().header(block_hash).await? {
//         let active_era_addr = node_runtime::storage().staking().active_era();
//         let era_index = match api
//             .storage()
//             .fetch(&active_era_addr, Some(block.parent_hash))
//             .await?
//         {
//             Some(info) => info.index,
//             None => return Err("Active era not defined".into()),
//         };

//         let current_index_addr = node_runtime::storage().session().current_index();
//         let epoch_index = match api
//             .storage()
//             .fetch(&current_index_addr, Some(block.parent_hash))
//             .await?
//         {
//             Some(index) => index,
//             None => return Err("Current session index not defined".into()),
//         };

//         // initialize network stats (cached syncing status)
//         let mut nss = NetworkSessionStats::new(epoch_index, (block.number - 1) as u64);

//         // Initialize validators vec
//         let mut validators: Vec<ValidatorProfileRecord> = Vec::new();

//         // Load TVP stashes
//         let tvp_stashes: Vec<AccountId32> = try_fetch_stashes_from_remote_url(is_loading).await?;

//         // Fetch active validators
//         let authorities_addr = node_runtime::storage().session().validators();
//         if let Some(authorities) = api
//             .storage()
//             .fetch(&authorities_addr, Some(block.parent_hash))
//             .await?
//         {
//             // Fetch all validators
//             let validators_addr = node_runtime::storage().staking().validators_root();
//             let mut iter = api
//                 .storage()
//                 .iter(validators_addr, 10, Some(block.parent_hash))
//                 .await?;
//             while let Some((key, validator_prefs)) = iter.next().await? {
//                 // validator stash address
//                 let stash = get_account_id_from_storage_key(key);
//                 // create a new validator instance
//                 let mut v = ValidatorProfileRecord::new(stash.clone());
//                 // validator controller address
//                 let bonded_addr = node_runtime::storage().staking().bonded(&stash);
//                 if let Some(controller) = api
//                     .storage()
//                     .fetch(&bonded_addr, Some(block.parent_hash))
//                     .await?
//                 {
//                     v.controller = Some(controller.clone());
//                     // get own stake
//                     v.own_stake =
//                         get_own_stake_via_controller(&onet, &controller, Some(block.parent_hash))
//                             .await?;

//                     // deconstruct commisssion
//                     let Perbill(commission) = validator_prefs.commission;
//                     v.commission = commission;

//                     // verify subset (1_000_000_000 = 100% commission)
//                     v.subset = if commission != 1_000_000_000 {
//                         if !tvp_stashes.contains(&stash) {
//                             Subset::NONTVP
//                         } else {
//                             Subset::TVP
//                         }
//                     } else {
//                         Subset::C100
//                     };

//                     // check if is oversubscribed
//                     v.is_oversubscribed =
//                         verify_oversubscribed(&onet, era_index, &stash, Some(block.parent_hash))
//                             .await?;

//                     // check if is in active set
//                     v.is_active = authorities.contains(&stash);

//                     // get identity
//                     v.identity = get_identity(&onet, &stash, None).await?;

//                     let serialized = serde_json::to_string(&v)?;
//                     redis::cmd("SET")
//                         .arg(CacheKey::ValidatorProfileByAccount(stash))
//                         .arg(serialized)
//                         .query_async(&mut cache as &mut Connection)
//                         .await
//                         .map_err(CacheError::RedisCMDError)?;

//                     //
//                     validators.push(v);
//                 }
//             }

//             // track chilled nodes
//             for stash in authorities.iter() {
//                 if validators
//                     .iter()
//                     .find(|&p| p.stash.as_ref().unwrap() == stash)
//                     .is_none()
//                 {
//                     // mark validator has chilled
//                     let v: ValidatorProfileRecord = if let Ok(serialized_data) = redis::cmd("GET")
//                         .arg(CacheKey::ValidatorProfileByAccount(stash.clone()))
//                         .query_async::<Connection, String>(&mut cache as &mut Connection)
//                         .await
//                     {
//                         let mut v: ValidatorProfileRecord =
//                             serde_json::from_str(&serialized_data).unwrap_or_default();
//                         v.is_chilled = true;
//                         v
//                     } else {
//                         let mut v = ValidatorProfileRecord::new(stash.clone());
//                         v.identity = get_identity(&onet, &stash, None).await?;
//                         v.is_chilled = true;
//                         v
//                     };
//                     let serialized = serde_json::to_string(&v)?;
//                     redis::cmd("SET")
//                         .arg(CacheKey::ValidatorProfileByAccount(stash.clone()))
//                         .arg(serialized)
//                         .query_async(&mut cache as &mut Connection)
//                         .await
//                         .map_err(CacheError::RedisCMDError)?;
//                     //
//                     validators.push(v);
//                 }
//             }

//             nss.total_vals_chilled = validators
//                 .iter_mut()
//                 .filter(|v| v.is_chilled)
//                 .count()
//                 .try_into()
//                 .unwrap();

//             // Fetch Era reward points
//             let era_reward_points_addr = node_runtime::storage()
//                 .staking()
//                 .eras_reward_points(&era_index);
//             if let Some(era_reward_points) = api
//                 .storage()
//                 .fetch(&era_reward_points_addr, Some(block.parent_hash))
//                 .await?
//             {
//                 nss.total_reward_points = era_reward_points.total;

//                 for (stash, points) in era_reward_points.individual.iter() {
//                     validators
//                         .iter_mut()
//                         .filter(|v| v.stash.is_some())
//                         .filter(|v| *(v.stash.as_ref().unwrap()) == *stash)
//                         .for_each(|v| {
//                             (*v).points = *points;
//                         });
//                 }
//             }

//             // build stats
//             //
//             // general session stats
//             // total issuance
//             let total_issuance_addr = node_runtime::storage().balances().total_issuance();
//             if let Some(total_issuance) = api
//                 .storage()
//                 .fetch(&total_issuance_addr, Some(block.parent_hash))
//                 .await?
//             {
//                 nss.total_issuance = total_issuance;
//             };

//             // total staked
//             let eras_total_stake_addr = node_runtime::storage()
//                 .staking()
//                 .eras_total_stake(&era_index);
//             if let Some(total_staked) = api
//                 .storage()
//                 .fetch(&eras_total_stake_addr, Some(block.parent_hash))
//                 .await?
//             {
//                 nss.total_staked = total_staked;
//             };

//             // total rewarded from previous era
//             let eras_total_reward_addr = node_runtime::storage()
//                 .staking()
//                 .eras_validator_reward(&era_index - 1);
//             if let Some(last_rewarded) = api
//                 .storage()
//                 .fetch(&eras_total_reward_addr, Some(block.parent_hash))
//                 .await?
//             {
//                 nss.last_rewarded = last_rewarded;
//             };

//             let subsets = vec![Subset::C100, Subset::NONTVP, Subset::TVP];
//             for subset in subsets {
//                 let mut ss = SubsetStats::new(subset.clone());

//                 // all validators
//                 ss.vals_total = validators
//                     .iter()
//                     .filter(|v| v.subset == subset)
//                     .count()
//                     .try_into()
//                     .unwrap();

//                 // active validators
//                 ss.vals_active = validators
//                     .iter()
//                     .filter(|v| v.is_active && v.subset == subset)
//                     .count()
//                     .try_into()
//                     .unwrap();

//                 // own stake
//                 let own_stakes: Vec<u128> = validators
//                     .iter()
//                     .filter(|v| v.subset == subset)
//                     .map(|v| v.own_stake)
//                     .collect();

//                 ss.vals_own_stake_total = own_stakes.iter().sum::<u128>();
//                 ss.vals_own_stake_avg = own_stakes.iter().sum::<u128>() / own_stakes.len() as u128;
//                 ss.vals_own_stake_min = *own_stakes.iter().min().unwrap_or_else(|| &0);
//                 ss.vals_own_stake_max = *own_stakes.iter().max().unwrap_or_else(|| &0);

//                 // oversubscribed
//                 ss.vals_oversubscribed = validators
//                     .iter()
//                     .filter(|v| v.is_oversubscribed && v.subset == subset)
//                     .count()
//                     .try_into()
//                     .unwrap();

//                 // points
//                 let points: Vec<u32> = validators
//                     .iter()
//                     .filter(|v| v.subset == subset)
//                     .map(|v| v.points)
//                     .collect();

//                 ss.vals_points_total = points.iter().sum::<u32>();
//                 ss.vals_points_avg = points.iter().sum::<u32>() / points.len() as u32;
//                 ss.vals_points_min = *points.iter().min().unwrap_or_else(|| &0);
//                 ss.vals_points_max = *points.iter().max().unwrap_or_else(|| &0);

//                 // TODO: flagged (grade F) and exceptional A+ validators

//                 nss.subsets.push(ss);
//             }

//             // serialize and cache
//             let serialized = serde_json::to_string(&nss)?;
//             redis::cmd("SET")
//                 .arg(CacheKey::NetworkStatsBySession(Index::Num(
//                     epoch_index.into(),
//                 )))
//                 .arg(serialized)
//                 .query_async(&mut cache as &mut Connection)
//                 .await
//                 .map_err(CacheError::RedisCMDError)?;

//             // Log sesssion cache processed duration time
//             info!(
//                 "Session #{} stats cached ({:?})",
//                 epoch_index,
//                 start.elapsed()
//             );
//         }
//     }

//     Ok(())
// }<|MERGE_RESOLUTION|>--- conflicted
+++ resolved
@@ -247,7 +247,6 @@
     Err(OnetError::SubscriptionFinished)
 }
 
-<<<<<<< HEAD
 // pub async fn process_best_block(
 //     onet: &Onet,
 //     records: &mut Records,
@@ -2208,37 +2207,6 @@
 //     }
 //     Ok(())
 // }
-=======
-pub async fn try_run_cache_nomination_pools(
-    block_number: BlockNumber,
-    block_hash: Option<H256>,
-) -> Result<(), OnetError> {
-    let config = CONFIG.clone();
-    if config.cache_writer_enabled && config.pools_enabled {
-        async_std::task::spawn(async move {
-            if let Err(e) = cache_nomination_pools(block_number, block_hash).await {
-                error!("cache_nomination_pools error: {:?}", e);
-            }
-        });
-
-        async_std::task::spawn(async move {
-            if let Err(e) = cache_nomination_pools_stats(block_number, block_hash).await {
-                error!("cache_nomination_pools_stats error: {:?}", e);
-            }
-        });
-
-        // NOTE: network_report is issued every era we could use the same config to cache nomination pools APR
-        // but since the APR is based on the current nominees and these can be changed within the session
-        // we calculate the APR every new session for now
-        async_std::task::spawn(async move {
-            if let Err(e) = cache_nomination_pools_nominees(block_number, block_hash).await {
-                error!("cache_nomination_pools_stats error: {:?}", e);
-            }
-        });
-    }
-    Ok(())
-}
->>>>>>> b920ce26
 
 pub async fn try_run_cache_nomination_pools_stats(
     block_number: BlockNumber,
